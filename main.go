--- conflicted
+++ resolved
@@ -75,10 +75,12 @@
 
 // opaque the EnvU data from OPAQUE registration so the agent can skip straight to authentication
 var opaque []byte
-var parrot = ""
 
 // padding the maximum size for random amounts of data appended to all messages to prevent static message sizes
 var padding = "4096"
+
+// parrot a string from the https://github.com/refraction-networking/utls#parroting library to mimic a specific browser
+var parrot = ""
 
 // protocol the communication protocol the agent will use to communicate with the server
 var protocol = "h2"
@@ -165,26 +167,15 @@
 		KillDate: killdate,
 		MaxRetry: maxretry,
 	}
-	a := agent.New(agentConfig)
+	a, err := agent.New(agentConfig)
+	if err != nil {
+		if *verbose {
+			color.Red(err.Error())
+		}
+		os.Exit(1)
+	}
 
 	// Get the client
-<<<<<<< HEAD
-	var errClient error
-	clientConfig := http.Config{
-		AgentID:     a.ID,
-		Protocol:    protocol,
-		Host:        host,
-		Headers:     headers,
-		Proxy:       proxy,
-		UserAgent:   useragent,
-		PSK:         psk,
-		JA3:         ja3,
-		Padding:     padding,
-		AuthPackage: "opaque",
-		Opaque:      opaque,
-		Parrot:      parrot,
-	}
-=======
 	var client clients.Client
 	var listenerID uuid.UUID
 	switch protocol {
@@ -198,12 +189,12 @@
 			UserAgent:    useragent,
 			PSK:          psk,
 			JA3:          ja3,
+			Parrot:       parrot,
 			Padding:      padding,
 			AuthPackage:  auth,
 			Opaque:       opaque,
 			Transformers: transforms,
 		}
->>>>>>> 905304b9
 
 		if url != "" {
 			clientConfig.URL = strings.Split(strings.ReplaceAll(url, " ", ""), ",")
