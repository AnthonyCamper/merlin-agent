--- conflicted
+++ resolved
@@ -4,89 +4,19 @@
 The format is based on [Keep a Changelog](http://keepachangelog.com/en/1.0.0/)
 and this project adheres to [Semantic Versioning](http://semver.org/spec/v2.0.0.html).
 
-<<<<<<< HEAD
-## 1.6.5 - 2023-06-10
-
-### Changed
-
-- Replaced manual Windows DLL and procedure loads for Golang's Windows package and moved remaining to `os/windows/api` directory
-- Replaced `PAGE_EXECUTE_READWRITE` with `PAGE_READWRITE` for shellcode memory allocation
-- Replaced `PAGE_EXECUTE` with `PAGE_EXECUTE_READ` after shellcode memory allocation
-
-### Fixed
-
-- [Issue 28](https://github.com/Ne0nd0g/merlin-agent/issues/28) - Use Golang's Windows package for API calls where possible
-
-## 1.6.4 - 2023-06-08
-
-### Changed
-
-- Updated the Mythic client to handle the new "download" workflow for Mythic v3.0.0
-
-## 1.6.3 - 2023-03-15
-
-### Fixed
-
-- [Issue 25](https://github.com/Ne0nd0g/merlin-agent/issues/25) - Updated Mythic CheckIn structure's PID to integer
-
-## 1.6.2 - 2023-03-08
-
-### Fixed
-
-- [Issue 22](https://github.com/Ne0nd0g/merlin-agent/issues/22) - Upgraded https://github.com/Ne0nd0g/merlin from v1.5.0 to v1.5.1
-
-### Security
-
-- [PR 23](https://github.com/Ne0nd0g/merlin-agent/pull/23) - Bump golang.org/x/net from 0.1.0 to 0.7.0 by dependabot
-
-## 1.6.1 - 2023-03-01
-
-### Fixed
-
-- [Issue 24](https://github.com/Ne0nd0g/merlin-agent/issues/24) - Adjusted the `shell` function call
-
-## 1.6.0 - 2022-11-11
-
-### Added
-
-- Parrot specific web browsers through [utls](https://github.com/refraction-networking/utls#parroting) library
-  - Use the agent's `-parrot` command line argument
-  - Use the Makefile's `PARROT=` command line argument
-  - Can be changed while the agent is already running
-  - Examples include `HelloChrome_102` or `HelloRandomized`
-  - [List of available strings](https://github.com/refraction-networking/utls/blob/8e1e65eb22d21c635523a31ec2bcb8730991aaad/u_common.go#L150)
-  - If a JA3 string is provided, the parrot string will be ignored
-
-### Changed
-
-- Require Go v1.19
-- The agent package `New()` function will only print errors to STDOUT instead of returning an error to ensure execution
-- JA3 transports are now generated from clients/utls
-- Upgraded go-clr to v1.0.3
-- Upgraded quic-go to v0.30.0
-
-### Fixed
-
-- [Issue 20](https://github.com/Ne0nd0g/merlin-agent/issues/20) - Manually get username & group for Windows
-- [Issue 21](https://github.com/Ne0nd0g/merlin-agent/issues/21) - Resolved file download re-write error
-
-### Removed
-
-- Removed [ja3transport](https://github.com/Ne0nd0g/ja3transport) module and moved code into clients/utls
-=======
-## 1.6.0 - 
-
-### Added
-
-- Peer-to-Peer Agent communication methods: tcp-bind, tcp-reverse
+## 2.0.0 - 2023-11-01
+
+### Added
+
+- Peer-to-Peer Agent communication methods: smb-bind, smb-reverse, tcp-bind, tcp-reverse, udp-bind, udp-reverse
   - An associated Listener UUID must be provided with `-listener` command line argument or `LISTENER` Make file variable
   - An associated network interface and port must be provided with the `-addr` command line argument or `ADDR` Make file variable
   - `Delegate` message type and associated handling
 - Configurable Agent authentication methods: OPAQUE & none
-  - Added `auth` variable to main.go 
+  - Added `auth` variable to main.go
   - Added `AUTH` variable to Make file (e.g., `make windows AUTH=OPAQUE`)
   - Added `-auth` command line argument
-- Configurable Agent transforms: gob-base, base64, hex, aes, jwe, rc4, and xor
+- Configurable Agent transforms: gob-base, gob-string, base64-byte, base64-string, hex,-byte, hex-string, aes, jwe, rc4, and xor
   - Added `transforms` variable to main.go
   - Added `TRANSFORMS` variable to Make file (e.g., `make windows TRANSFORMS=aes,gob-base)
   - Added `-transforms` command line argument
@@ -98,16 +28,92 @@
     - Example: `listener start tcp 0.0.0.0:4444`
   - `stop` to stop an already created listener
     - Example: `listener stop tcp [::]:4444`
+- `unlink` command to disconnect a chile peer-to-peer agent from its parent
+  - Example: `unlink childAgentID`
+- GitHub Actions for building and testing the Merlin Agent
+- Implemented "services" and "repositories"
+  - Services are: agent, client, job, message, and p2p
 
 ### Changed
 
 - Moved from `Initial` to `Authenticated` for Agent struct
 - Removed tests
-- Upgraded [quic-go](https://github.com/quic-go/quic-go) to v0.34.0
-- Minimum supported Go version is now 1.19
-- Added support for Go version 1.20
+- Upgraded [quic-go](https://github.com/quic-go/quic-go) to v0.40.0
+- The Minimum supported Go version is now 1.20
 - HTTP URL rotation strategy is now random instead of round-robin
->>>>>>> 905304b9
+- Replaced `github.com/satori/go.uuid` with `github.com/google/uuid`
+- Replaced `github.com/square/go-jose` with `github.com/go-jose/go-jose`
+- Replaced `github.com/Ne0nd0g/merlin/pkg/messages` with `github.com/Ne0nd0g/merlin-message`
+  - Removes the need to depend on or import the Merlin Server package 
+
+## 1.6.5 - 2023-06-10
+
+### Changed
+
+- Replaced manual Windows DLL and procedure loads for Golang's Windows package and moved remaining to `os/windows/api` directory
+- Replaced `PAGE_EXECUTE_READWRITE` with `PAGE_READWRITE` for shellcode memory allocation
+- Replaced `PAGE_EXECUTE` with `PAGE_EXECUTE_READ` after shellcode memory allocation
+
+### Fixed
+
+- [Issue 28](https://github.com/Ne0nd0g/merlin-agent/issues/28) - Use Golang's Windows package for API calls where possible
+
+## 1.6.4 - 2023-06-08
+
+### Changed
+
+- Updated the Mythic client to handle the new "download" workflow for Mythic v3.0.0
+
+## 1.6.3 - 2023-03-15
+
+### Fixed
+
+- [Issue 25](https://github.com/Ne0nd0g/merlin-agent/issues/25) - Updated Mythic CheckIn structure's PID to integer
+
+## 1.6.2 - 2023-03-08
+
+### Fixed
+
+- [Issue 22](https://github.com/Ne0nd0g/merlin-agent/issues/22) - Upgraded https://github.com/Ne0nd0g/merlin from v1.5.0 to v1.5.1
+
+### Security
+
+- [PR 23](https://github.com/Ne0nd0g/merlin-agent/pull/23) - Bump golang.org/x/net from 0.1.0 to 0.7.0 by dependabot
+
+## 1.6.1 - 2023-03-01
+
+### Fixed
+
+- [Issue 24](https://github.com/Ne0nd0g/merlin-agent/issues/24) - Adjusted the `shell` function call
+
+## 1.6.0 - 2022-11-11
+
+### Added
+
+- Parrot specific web browsers through [utls](https://github.com/refraction-networking/utls#parroting) library
+  - Use the agent's `-parrot` command line argument
+  - Use the Makefile's `PARROT=` command line argument
+  - Can be changed while the agent is already running
+  - Examples include `HelloChrome_102` or `HelloRandomized`
+  - [List of available strings](https://github.com/refraction-networking/utls/blob/8e1e65eb22d21c635523a31ec2bcb8730991aaad/u_common.go#L150)
+  - If a JA3 string is provided, the parrot string will be ignored
+
+### Changed
+
+- Require Go v1.19
+- The agent package `New()` function will only print errors to STDOUT instead of returning an error to ensure execution
+- JA3 transports are now generated from clients/utls
+- Upgraded go-clr to v1.0.3
+- Upgraded quic-go to v0.30.0
+
+### Fixed
+
+- [Issue 20](https://github.com/Ne0nd0g/merlin-agent/issues/20) - Manually get username & group for Windows
+- [Issue 21](https://github.com/Ne0nd0g/merlin-agent/issues/21) - Resolved file download re-write error
+
+### Removed
+
+- Removed [ja3transport](https://github.com/Ne0nd0g/ja3transport) module and moved code into clients/utls
 
 ## 1.5.0 - 2022-07-22
 
