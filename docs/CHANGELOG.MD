# Changelog
All notable changes to this project will be documented in this file.

The format is based on [Keep a Changelog](http://keepachangelog.com/en/1.0.0/)
and this project adheres to [Semantic Versioning](http://semver.org/spec/v2.0.0.html).

## 1.3.1 - 2022-XX-XX

<<<<<<< HEAD
### Added

- Added [Garble](https://github.com/burrowers/garble) builds to the Make file
  - `windows-garble`, `linux-garble`, & `darwin-garble`
  - **THE SERVER MUST BE GARBLED WITH THE EXACT SAME SEED**
  - Specify the seed at build with `make windows-debug SEED=<your seed valuee>`

### Changed

- Renamed the `SendMerlinMessage` function of the `ClientInterface` to just `Send()`

### Fixed

- [Issue 12](https://github.com/Ne0nd0g/merlin-agent/issues/12) - If running as `NT AUTHORITY\SYSTEM` with an 
impersonation token, Call [LogonUserW](https://docs.microsoft.com/en-us/windows/win32/api/winbase/nf-winbase-logonuserw)
 and then [CreateProcessWithTokenW](https://docs.microsoft.com/en-us/windows/win32/api/winbase/nf-winbase-createprocesswithtokenw) 
 instead of [CreateProcessWithLogon](https://docs.microsoft.com/en-us/windows/win32/api/winbase/nf-winbase-createprocesswithlogonw)
 with Merlin's `runas` command

## 1.3 - 2022-02-17
=======
### Fixed

- [Issue 10](https://github.com/Ne0nd0g/merlin-agent/issues/10) - The `shell` command now uses associated impersonation token
- [Issue 11](https://github.com/Ne0nd0g/merlin-agent/issues/11) - The token is now passed along with execution

### Changed

- Modified `CreateProcessWithToken` function in the `windows/os/pkg/tokens` package to adjust the caller's station and 
desktop DACLs if the token user belongs to a different session

### Added

- Added `GetProcessWindowStation` and `GetThreadDesktop` functions in the `user32` package

## 1.3.0 - 2022-02-17
>>>>>>> 35e110a0

### Changed

- Added the `Integrity` field to the Agent structure
- Added message padding to the following Mythic messages types for the Mythic client:
  - CheckIn
  - Tasking
  - PostResponse
  - RSARequest
  - PostResponseFile
  - PostResponseDownload

### Added

- Added `os.GetIntegrityLevel()` to enumerate the agent's integrity level or elevated status
  - Windows: `2`-Medium, `3`-High, `4`-System
  - All other OS: `3` - member of sudo group, `4` - running as root
- Added a random amount of message padding, up to the padding max value, to HTTP post requests for the Mythic client

## 1.2.1 - 2022-01-10

### Fixed

- [Issue 6](https://github.com/Ne0nd0g/merlin-agent/issues/6) - Message padding is now a random length instead of a fixed length
- [Issue 7](https://github.com/Ne0nd0g/merlin-agent/issues/6) - Windows Access Token now persists between commands

## 1.2.0 - 2021-12-12

### Added

- `rm` command to remove, or delete, files using native Go functions
- `runas` Windows command to create a process as another user with their password
- `ssh` Connect to a remote host over SSH and execute a command (non-interactive)
- `token` Windows command to interact with Windows Access Tokens
  - `make` Create a new token with a username and password; Unlisted `make_token` alias
  - `privs` List the current or remote process token privileges
  - `rev2self` Drop any created or stolen access token and revert to original configuration; Unlisted `rev2self` alias
  - `steal` Steal a token from another process; Unlisted `steal_token` alias
  - `whoami` Enumerate process and thread token username, logon ID, privilege count, token type, impersonation level, and integrity level
- New `os/windows/api` directory for operating system specific API and system calls
- New `os/windows/pkg` directory for functions that wrap operating system specific calls
- Added `commands/os` with `Setup()` and `TearDown()` functions to prep and release process space before executing any commands
  - Due to how the Go runtime works, stolen/created Windows access token must be applied/released for each run of a command
- Add both a `-headers` command line argument and `HEADERS=` Make parameter to add arbitrary HTTP headers
  - The flag takes in a new-line seperated (e.g., `\n`) list of headers
- FreeBSD Makefile build support from [paullj1](https://github.com/paullj1) in [Pull 3](https://github.com/Ne0nd0g/merlin-agent/pull/3)
- Read STDIN for 500 milliseconds for agent argument from [paullj1](https://github.com/paullj1) in [Pull 3](https://github.com/Ne0nd0g/merlin-agent/pull/3)

### Changed

- Broke the `commands/transfer.go` file into `commands/download.go` and `commands/upload.go`
- The `ls` command can now handle Windows UNC paths
- The `run`, `shell`, `execute-assembly`, `execute-pe`, & `execute-shellcode` commands will use the Windows CreateProcessWithTokenW function call if a token was stolen/created
- Updated [go-quic](https://github.com/lucas-clemente/quic-go/) library to v0.24.0

### Fixed

- [Issue 117](https://github.com/Ne0nd0g/merlin/issues/117) - Added random padding to OPAQUE messages

## 1.1.0 - August 4, 2021

### Added

- Incorporated a lot of changes by [r00t0v3rr1d3](https://github.com/r00t0v3rr1d3) & [deviousbanana](https://github.com/deviousbanana) from their [fork](https://github.com/r00t0v3rr1d3/merlin/tree/dev)
- `ifconfig`/`ipconfig`: Prints host network adapter information. Windows hosts use API calls to get extra info (e.g., DHCP) from https://github.com/r00t0v3rr1d3/merlin/commit/42a12af99610e439721cbd095a2d55523e7cbc94
- Agent and AgentInfo structs contain `Process` name from https://github.com/r00t0v3rr1d3/merlin/commit/cbf875427123e6a58a528d0e38a692c2308f09c9
- Added the `kill` command to kill a running process by its process ID (PID)
- Provide a comma seperated list of URLs that Merlin will rotate through for each POST request
  - Example `-url https://127.0.0.1/news.php,https://127.0.0.1/admin/get.php`
- When using http or https protocol, the connection only appears in netstat for one second or less
- Added `sdelete` command to securely delete a file
- Added `touch`, alias is `timestomp`, command that matches the destination file's timestamps with source file
- Added `ps` command that returns a process listing for Windows agents
- Added `netstat` that displays network connection for Windows agents (tcp, tcp6, udp, udp6)
- Added Windows only `pipes` command to list named pipes
- Added Windows only `uptime` command to print the target system's uptime
- Added `env` command: View and modify environment variables. "set" will create a new variable if it didn't exist
  * Usage: `env showall`
  * Usage: `env get PATH`
  * Usage: `env set CUSTOM "my desired value"`
  * Usage: `env unset HISTFILE`

### Changed

- The command used to instruct the agent to quit running is now `exit`
- The Merlin agent Client structure, URL structure, now takes a slice of URLs as a string as opposed to just 1 string

## 1.0.2 - June 25, 2021

### Added

- Use HTTP_PROXY, HTTPS_PROXY & NO_PROXY environment variables if a proxy was not explicitly provided

### Fixed

- Incorrectly used `https` for [TLS ALPN Protocol ID](https://www.iana.org/assignments/tls-extensiontype-values/tls-extensiontype-values.xhtml#alpn-protocol-ids)

## 1.0.1 - May 29, 2021

### Fixed

- [Issue 1](https://github.com/Ne0nd0g/merlin-agent/issues/1) - Added `job.Token` for Minidump command response message

### Added

- `windows-debug` build to Make file; Removes hidden window attribute to view STDOUT/STDERR when troubleshooting

## 1.0.0 - April 17, 2021

- Initial commit
- Moved agent code from github.com/Ne0nd0g/merlin/pkg/agent<|MERGE_RESOLUTION|>--- conflicted
+++ resolved
@@ -6,20 +6,24 @@
 
 ## 1.3.1 - 2022-XX-XX
 
-<<<<<<< HEAD
 ### Added
 
 - Added [Garble](https://github.com/burrowers/garble) builds to the Make file
   - `windows-garble`, `linux-garble`, & `darwin-garble`
   - **THE SERVER MUST BE GARBLED WITH THE EXACT SAME SEED**
   - Specify the seed at build with `make windows-debug SEED=<your seed valuee>`
+- Added `GetProcessWindowStation` and `GetThreadDesktop` functions in the `user32` package
 
 ### Changed
 
 - Renamed the `SendMerlinMessage` function of the `ClientInterface` to just `Send()`
+- Modified `CreateProcessWithToken` function in the `windows/os/pkg/tokens` package to adjust the caller's station and
+  desktop DACLs if the token user belongs to a different session
 
 ### Fixed
 
+- [Issue 10](https://github.com/Ne0nd0g/merlin-agent/issues/10) - The `shell` command now uses associated impersonation token
+- [Issue 11](https://github.com/Ne0nd0g/merlin-agent/issues/11) - The token is now passed along with execution
 - [Issue 12](https://github.com/Ne0nd0g/merlin-agent/issues/12) - If running as `NT AUTHORITY\SYSTEM` with an 
 impersonation token, Call [LogonUserW](https://docs.microsoft.com/en-us/windows/win32/api/winbase/nf-winbase-logonuserw)
  and then [CreateProcessWithTokenW](https://docs.microsoft.com/en-us/windows/win32/api/winbase/nf-winbase-createprocesswithtokenw) 
@@ -27,23 +31,6 @@
  with Merlin's `runas` command
 
 ## 1.3 - 2022-02-17
-=======
-### Fixed
-
-- [Issue 10](https://github.com/Ne0nd0g/merlin-agent/issues/10) - The `shell` command now uses associated impersonation token
-- [Issue 11](https://github.com/Ne0nd0g/merlin-agent/issues/11) - The token is now passed along with execution
-
-### Changed
-
-- Modified `CreateProcessWithToken` function in the `windows/os/pkg/tokens` package to adjust the caller's station and 
-desktop DACLs if the token user belongs to a different session
-
-### Added
-
-- Added `GetProcessWindowStation` and `GetThreadDesktop` functions in the `user32` package
-
-## 1.3.0 - 2022-02-17
->>>>>>> 35e110a0
 
 ### Changed
 
