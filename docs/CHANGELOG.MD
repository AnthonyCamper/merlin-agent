--- conflicted
+++ resolved
@@ -4,25 +4,18 @@
 The format is based on [Keep a Changelog](http://keepachangelog.com/en/1.0.0/)
 and this project adheres to [Semantic Versioning](http://semver.org/spec/v2.0.0.html).
 
-<<<<<<< HEAD
-## 1.5.0 - 2022-07-09
+## 1.5.0 - 2022-07-XX
+
+### Added
+
+- Added new SOCKS5 functionality
 
 ### Changed
 
 - Go v1.18 is now the minimum supported version
 - Upgraded [quic-go](https://github.com/lucas-clemente/quic-go/) to v0.28.0
 - Upgraded [Go JOSE](https://github.com/square/go-jose) to v2.6.0
-=======
-## 1.5.0 - 2022-07-XX
-
-### Added
-
-- Added new SOCKS5 functionality
-
-### Changes
-
 - The `Send()` of the `ClientInterface` interface returns a list of messages.Base instead of a single message
->>>>>>> 36667d9b
 
 ## 1.4.2 - 2022-05-03
 
